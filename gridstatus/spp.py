import re

import pandas as pd
import requests
import tqdm
from bs4 import BeautifulSoup, Tag

from gridstatus import utils
from gridstatus.base import (
    GridStatus,
    InterconnectionQueueStatus,
    ISOBase,
    Markets,
    NotSupported,
)
from gridstatus.decorators import support_date_range
from gridstatus.gs_logging import log
from gridstatus.lmp_config import lmp_config

FS_RTBM_LMP_BY_LOCATION = "rtbm-lmp-by-location"
FS_DAM_LMP_BY_LOCATION = "da-lmp-by-location"
MARKETPLACE_BASE_URL = "https://portal.spp.org"
FILE_BROWSER_API_URL = "https://portal.spp.org/file-browser-api/"
FILE_BROWSER_DOWNLOAD_URL = "https://portal.spp.org/file-browser-api/download"

LOCATION_TYPE_ALL = "ALL"
LOCATION_TYPE_HUB = "Hub"
LOCATION_TYPE_INTERFACE = "Interface"
LOCATION_TYPE_SETTLEMENT_LOCATION = "Settlement Location"

QUERY_RTM5_HUBS_URL = "https://pricecontourmap.spp.org/arcgis/rest/services/MarketMaps/RTBM_FeatureData/MapServer/1/query"  # noqa
QUERY_RTM5_INTERFACES_URL = "https://pricecontourmap.spp.org/arcgis/rest/services/MarketMaps/RTBM_FeatureData/MapServer/2/query"  # noqa

RELIABILITY_LEVELS = [
    "Normal Operations",
    "Weather Advisory",
    "Resource Advisory",
    "Conservative Operations Advisory",
    "Energy Emergency Alert Level 1",
    "Energy Emergency Alert Level 2",
    "Energy Emergency Alert Level 3",
    "Restoration Event",
]

LAST_UPDATED_KEYWORDS = [
    "last updated",
    "as of",
]

RELIABILITY_LEVELS_ALIASES = {
    "Normal Operations": "Normal",
}

STATUS_STOP_WORDS = [
    "as",
    "at",
    "ct",  # central time
    "eea",  # energy emergency alert
    "of",
    "on",
]


class SPP(ISOBase):
    """Southwest Power Pool (SPP)"""

    name = "Southwest Power Pool"
    iso_id = "spp"

    default_timezone = "US/Central"

    status_homepage = "https://www.spp.org/markets-operations/current-grid-conditions/"
    interconnection_homepage = (
        "https://www.spp.org/engineering/generator-interconnection/"
    )

    markets = [
        Markets.REAL_TIME_5_MIN,
        Markets.DAY_AHEAD_HOURLY,
    ]

    location_types = [
        LOCATION_TYPE_ALL,
        LOCATION_TYPE_HUB,
        LOCATION_TYPE_INTERFACE,
        LOCATION_TYPE_SETTLEMENT_LOCATION,
    ]

    def get_status(self, date=None, verbose=False):
        if date != "latest":
            raise NotSupported()

        url = "https://www.spp.org/markets-operations/current-grid-conditions/"
        html_text = requests.get(url).content.decode("UTF-8")
        return self._get_status_from_html(html_text)

    def get_fuel_mix(self, date, detailed=False, verbose=False):
        """Get fuel mix

        Args:
            date: supports today and latest
            detailed: if True, breaks out self scheduled and market scheduled

        Note:
            if today, returns last 2 hours of data. maybe include previous day

        Returns:
            pd.DataFrame: fuel mix

        """
        if date == "latest":
            return self.get_fuel_mix(
                "today",
                detailed=detailed,
                verbose=verbose,
            ).reset_index(drop=True)

        if not utils.is_today(date, self.default_timezone):
            # https://marketplace.spp.org/pages/generation-mix-historical
            # many years of historical 5 minute data
            raise NotSupported

        url = f"{FILE_BROWSER_DOWNLOAD_URL}/generation-mix-historical?path=/GenMix2Hour.csv"  # noqa
        df_raw = pd.read_csv(url, dtype_backend="pyarrow")
        historical_mix = process_gen_mix(df_raw, detailed=detailed)

        historical_mix = historical_mix.drop(
            columns=["Short Term Load Forecast", "Average Actual Load"],
            errors="ignore",
        )

        return historical_mix

    def get_load(self, date, verbose=False):
        """Returns load for last 24hrs in 5 minute intervals"""
        original_date = date

        if date == "latest":
            date = "today"

        date = utils._handle_date(date, self.default_timezone)

        df = self._get_load_and_forecast(verbose=verbose)

        df = df.dropna(subset=["Actual Load"])

        df = df.rename(columns={"Actual Load": "Load"})

        df = df[["Time", "Load"]]
        df = df.reset_index(drop=True)
        df = add_interval(df, interval_min=5)

        if original_date == "latest":
            return df

        elif utils.is_today(original_date, tz=self.default_timezone):
            # returns two days, so make sure to only return current day's load
            df = df[df["Time"].dt.date == date.date()].reset_index(drop=True)
            return df

        else:
            # hourly historical zonal loads
            # https://marketplace.spp.org/pages/hourly-load
            # five minute actual load available here: https://portal.spp.org/pages/stlf-vs-actual#
            raise NotSupported()

    def get_load_forecast(self, date, forecast_type="MID_TERM", verbose=False):
        """Returns load forecast for next 7 days in hourly intervals

        Arguments:
            forecast_type (str): MID_TERM is hourly for next 7 days or SHORT_TERM is
                every five minutes for a few hours

        Returns:
            pd.DataFrame: forecast for current day
        """
        df = self._get_load_and_forecast(verbose=verbose)

        # gives forecast from before current day
        # only include forecasts starting at current day
        last_actual = df.dropna(subset=["Actual Load"])["Time"].max()
        current_day = last_actual.replace(hour=0, minute=0)

        current_day_forecast = df[df["Time"] >= current_day].copy()

        # assume forecast is made at last actual
        current_day_forecast["Forecast Time"] = last_actual

        if forecast_type == "MID_TERM":
            forecast_col = "Mid-Term Forecast"
        elif forecast_type == "SHORT_TERM":
            forecast_col = "Short-Term Forecast"
        else:
            raise RuntimeError("Invalid forecast type")

        # there will be empty rows regardless of forecast type since they dont align
        current_day_forecast = current_day_forecast.dropna(
            subset=[forecast_col],
        )

        current_day_forecast = current_day_forecast[
            ["Forecast Time", "Time", forecast_col]
        ].rename({forecast_col: "Load Forecast"}, axis=1)

        current_day_forecast = add_interval(
            current_day_forecast,
            interval_min=60,
        )

        return current_day_forecast

    def _handle_market_end_to_interval(self, df, column, interval_duration):
        """Converts market end time to interval end time"""

        df = df.rename(
            columns={
                column: "Interval End",
            },
        )

        df["Interval End"] = pd.to_datetime(df["Interval End"], utc=True).dt.tz_convert(
            self.default_timezone,
        )

        df["Interval Start"] = df["Interval End"] - interval_duration

        df["Time"] = df["Interval Start"]

        df = utils.move_cols_to_front(df, ["Time", "Interval Start", "Interval End"])

        return df

    def _process_ver_curtailments(self, df):
        df = df.rename(
            columns={
                "WindRedispatchCurtailments": "Wind Redispatch Curtailments",
                "WindManualCurtailments": "Wind Manual Curtailments",
                "WindCurtailedForEnergy": "Wind Curtailed For Energy",
                "SolarRedispatchCurtailments": "Solar Redispatch Curtailments",
                "SolarManualCurtailments": "Solar Manual Curtailments",
                "SolarCurtailedForEnergy": "Solar Curtailed For Energy",
            },
        )

        df = self._handle_market_end_to_interval(
            df,
            column="GMTIntervalEnding",
            interval_duration=pd.Timedelta(minutes=5),
        )

        cols = [
            "Time",
            "Interval Start",
            "Interval End",
            "Wind Redispatch Curtailments",
            "Wind Manual Curtailments",
            "Wind Curtailed For Energy",
            "Solar Redispatch Curtailments",
            "Solar Manual Curtailments",
            "Solar Curtailed For Energy",
        ]

        # historical data doesnt have all columns
        for c in cols:
            if c not in df.columns:
                df[c] = pd.NA

        df = df[cols]

        return df

    @support_date_range("DAY_START")
    def get_capacity_of_generation_on_outage(self, date, end=None, verbose=False):
        """Get Capacity of Generation on Outage.

        Published daily at 8am CT for next 7 days

        Args:
            date: start date
            end: end date


        """
        url = f"{FILE_BROWSER_DOWNLOAD_URL}/capacity-of-generation-on-outage?path=/{date.strftime('%Y')}/{date.strftime('%m')}/Capacity-Gen-Outage-{date.strftime('%Y%m%d')}.csv"  # noqa

        msg = f"Downloading {url}"
        log(msg, verbose)

        df = pd.read_csv(url)

        return self._process_capacity_of_generation_on_outage(df, publish_time=date)

    def get_capacity_of_generation_on_outage_annual(self, year, verbose=True):
        """Get VER Curtailments for a year. Starting 2014.
        Recent data use get_capacity_of_generation_on_outage

        Args:
            year: year to get data for
            verbose: print url

        Returns:
            pd.DataFrame: VER Curtailments
        """
        url = f"{FILE_BROWSER_DOWNLOAD_URL}/capacity-of-generation-on-outage?path=/{year}/{year}.zip"  # noqa

        def process_csv(df, file_name):
            # infe date from '2020/01/Capacity-Gen-Outage-20200101.csv'

            publish_time_str = file_name.split(".")[0].split("-")[-1]
            publish_time = pd.to_datetime(publish_time_str).tz_localize(
                self.default_timezone,
            )

            df = self._process_capacity_of_generation_on_outage(df, publish_time)

            return df

        df = utils.download_csvs_from_zip_url(
            url,
            process_csv=process_csv,
            verbose=verbose,
        )

        df = df.sort_values("Interval Start")

        return df

    def _process_capacity_of_generation_on_outage(self, df, publish_time):
        # strip whitespace from column names
        df = df.rename(columns=lambda x: x.strip())

        df = self._handle_market_end_to_interval(
            df,
            column="Market Hour",
            interval_duration=pd.Timedelta(minutes=60),
        )

        df = df.rename(
            columns={
                "Outaged MW": "Total Outaged MW",
            },
        )

        publish_time = pd.to_datetime(publish_time.normalize())

        df.insert(0, "Publish Time", publish_time)

        # drop Time column
        df = df.drop(columns=["Time"])

        return df

    @support_date_range("DAY_START")
    def get_ver_curtailments(self, date, end=None, verbose=False):
        """Get VER Curtailments

        Supports recent data. For historical annual data use get_ver_curtailments_annual

        Args:
            date: start date
            end: end date


        """
        url = f"{FILE_BROWSER_DOWNLOAD_URL}/ver-curtailments?path=/{date.strftime('%Y')}/{date.strftime('%m')}/VER-Curtailments-{date.strftime('%Y%m%d')}.csv"  # noqa

        msg = f"Downloading {url}"
        log(msg, verbose)
        df = pd.read_csv(url, dtype_backend="pyarrow")

        return self._process_ver_curtailments(df)

    def get_ver_curtailments_annual(self, year, verbose=True):
        """Get VER Curtailments for a year. Starting 2014.
        Recent data use get_ver_curtailments

        Args:
            year: year to get data for
            verbose: print url

        Returns:
            pd.DataFrame: VER Curtailments
        """
        url = f"{FILE_BROWSER_DOWNLOAD_URL}/ver-curtailments?path=/{year}/{year}.zip"  # noqa
<<<<<<< HEAD
        z = utils.get_zip_folder(url, verbose=verbose)

        # iterate through all files in zip
        # find the one that end with .csv
        # read that csv
        all_dfs = []
        for f in z.filelist:
            if f.filename.endswith(".csv"):
                df = pd.read_csv(z.open(f.filename), dtype_backend="pyarrow")
                all_dfs.append(df)

        df = pd.concat(all_dfs)
=======
        df = utils.download_csvs_from_zip_url(url, verbose=verbose)
>>>>>>> 3eb7adda

        df = self._process_ver_curtailments(df)

        df = df[~df["Interval Start"].isnull()]

        df = df.sort_values("Time")

        return df

    def _get_load_and_forecast(self, verbose=False):
        url = f"{MARKETPLACE_BASE_URL}/chart-api/load-forecast/asChart"

        msg = f"Getting load and forecast from {url}"
        log(msg, verbose)

        r = self._get_json(url)["response"]

        data = {"Time": r["labels"]}
        for d in r["datasets"][:3]:
            if d["label"] == "Actual Load":
                data["Actual Load"] = d["data"]
            elif d["label"] == "Mid-Term Load Forecast":
                data["Mid-Term Forecast"] = d["data"]
            elif d["label"] == "Short-Term Load Forecast":
                data["Short-Term Forecast"] = d["data"]

        df = pd.DataFrame(data)

        df["Time"] = pd.to_datetime(
            df["Time"],
        ).dt.tz_convert(self.default_timezone)

        return df

        # todo where does date got in argument order
        # def get_historical_lmp(self, date, market: str, nodes: list):
        # 5 minute interal data
        # {FILE_BROWSER_API_URL}/rtbm-lmp-by-location?path=/2022/08/By_Interval/08/RTBM-LMP-SL-202208082125.csv

        # historical generation mix
        # https://marketplace.spp.org/pages/generation-mix-rolling-365
        # https://marketplace.spp.org/chart-api/gen-mix-365/asFile
        # 15mb file with five minute resolution

    def get_interconnection_queue(self, verbose=False):
        """Get interconnection queue

        Returns:
            pandas.DataFrame: Interconnection queue


        """
        url = "https://opsportal.spp.org/Studies/GenerateActiveCSV"

        msg = f"Getting interconnection queue from {url}"
        log(msg, verbose)

        queue = pd.read_csv(url, skiprows=1, dtype_backend="pyarrow")

        queue["Status (Original)"] = queue["Status"]
        completed_val = InterconnectionQueueStatus.COMPLETED.value
        active_val = InterconnectionQueueStatus.ACTIVE.value
        queue["Status"] = queue["Status"].map(
            {
                "IA FULLY EXECUTED/COMMERCIAL OPERATION": completed_val,
                "IA FULLY EXECUTED/ON SCHEDULE": completed_val,
                "IA FULLY EXECUTED/ON SUSPENSION": completed_val,
                "IA PENDING": active_val,
                "DISIS STAGE": active_val,
                "None": active_val,
            },
        )

        queue["Generation Type"] = queue[["Generation Type", "Fuel Type"]].apply(
            lambda x: " - ".join(x.dropna()),
            axis=1,
        )

        queue["Proposed Completion Date"] = queue["Commercial Operation Date"]

        rename = {
            "Generation Interconnection Number": "Queue ID",
            " Nearest Town or County": "County",
            "State": "State",
            "TO at POI": "Transmission Owner",
            "Capacity": "Capacity (MW)",
            "MAX Summer MW": "Summer Capacity (MW)",
            "MAX Winter MW": "Winter Capacity (MW)",
            "Generation Type": "Generation Type",
            "Request Received": "Queue Date",
            "Substation or Line": "Interconnection Location",
        }

        # todo: there are a few columns being parsed
        # as "unamed" that aren't being included but should
        extra_columns = [
            "In-Service Date",
            "Commercial Operation Date",
            "Cessation Date",
            "Current Cluster",
            "Cluster Group",
            "Replacement Generator Commercial Op Date",
            "Service Type",
        ]

        missing = [
            "Project Name",
            "Interconnecting Entity",
            "Withdrawn Date",
            "Withdrawal Comment",
            "Actual Completion Date",
        ]

        queue = utils.format_interconnection_df(
            queue=queue,
            rename=rename,
            extra=extra_columns,
            missing=missing,
        )

        return queue

    @lmp_config(
        supports={
            Markets.REAL_TIME_5_MIN: ["latest", "today", "historical"],
            Markets.DAY_AHEAD_HOURLY: ["latest", "today", "historical"],
        },
    )
    @support_date_range(frequency="DAY_START")
    def get_lmp(
        self,
        date,
        end=None,
        market: str = None,
        location_type: str = LOCATION_TYPE_ALL,
        verbose=False,
    ):
        """Get LMP data

        Supported Markets:
            - ``REAL_TIME_5_MIN``
            - ``DAY_AHEAD_HOURLY``

        Supported Location Types:
            - ``Hub``
            - ``Interface``
            - ``ALL``
        """
        if market not in self.markets:
            raise NotSupported(f"Market {market} not supported")

        if location_type not in self.location_types:
            raise NotSupported(f"Location type {location_type} not supported")

        if market == Markets.REAL_TIME_5_MIN:
            df = self._get_rtm5_lmp(
                date,
                end,
                verbose,
            )
        elif market == Markets.DAY_AHEAD_HOURLY:
            if date == "latest":
                raise ValueError("Latest not supported for Day Ahead Hourly")
            df = self._get_dam_lmp(
                date,
                verbose,
            )

        return self._finalize_spp_df(
            df,
            market=market,
            location_type=location_type,
            verbose=verbose,
        )

    def _get_feature_data(self, base_url, verbose=False):
        """Fetches data from ArcGIS Map Service with Feature Data

        Returns:
            pd.DataFrame of features
        """
        args = {
            "f": "json",
            "where": "OBJECTID IS NOT NULL",
            "returnGeometry": "false",
            "outFields": "*",
        }
        doc = self._get_json(base_url, params=args, verbose=verbose)
        df = pd.DataFrame([feature["attributes"] for feature in doc["features"]])
        return df

    def _get_rtm5_lmp(
        self,
        date,
        end=None,
        verbose=False,
    ):
        if date == "latest":
            urls = [
                FILE_BROWSER_DOWNLOAD_URL
                + "/"
                + FS_RTBM_LMP_BY_LOCATION
                + "?path=%2FRTBM-LMP-SL-latestInterval.csv",
            ]
        else:
            urls = self._file_browser_list(
                fs_name=FS_RTBM_LMP_BY_LOCATION,
                type="folder",
                path=date.strftime("/%Y/%m/By_Interval/%d"),
            )["url"].tolist()

        msg = f"Found {len(urls)} files for {date}"
        log(msg, verbose)

        df = self._fetch_and_concat_csvs(urls, verbose=verbose)
        return df

    def _get_dam_lmp(
        self,
        date,
        verbose=False,
    ):
        url = f"{FILE_BROWSER_DOWNLOAD_URL}/{FS_DAM_LMP_BY_LOCATION}?path=/{date.strftime('%Y')}/{date.strftime('%m')}/By_Day/DA-LMP-SL-{date.strftime('%Y%m%d')}0100.csv"  # noqa
        log(f"Downloading {url}", verbose=verbose)
        df = pd.read_csv(url, dtype_backend="pyarrow")
        return df

    def _finalize_spp_df(self, df, market, location_type, verbose=False):
        """
        Finalizes DataFrame:

        - Sets Market
        - Filters by location type if needed
        - Sets location type
        - Renames and ordering columns
        - Filters by Location
        - Resets the index

        Arguments:
            pandas.DataFrame: DataFrame with SPP data
            market (str): Market
            location_type (str): Location type
            verbose (bool, optional): Verbose output
        """
        if market == Markets.REAL_TIME_5_MIN:
            interval_duration = pd.Timedelta(minutes=5)
        elif market == Markets.DAY_AHEAD_HOURLY:
            interval_duration = pd.Timedelta(hours=1)

        df = self._handle_market_end_to_interval(
            df,
            column="GMTIntervalEnd",
            interval_duration=interval_duration,
        )

        df["Location"] = df["Settlement Location"]
        df["PNode"] = df["Pnode"]

        df["Market"] = market.value

        df["Location Type"] = LOCATION_TYPE_SETTLEMENT_LOCATION

        # Create boolean masks for each location type
        hubs = self._get_location_list(LOCATION_TYPE_HUB, verbose=verbose)
        interfaces = self._get_location_list(LOCATION_TYPE_INTERFACE, verbose=verbose)
        is_hub = df["Location"].isin(hubs)
        is_interface = df["Location"].isin(interfaces)
        df.loc[is_hub, "Location Type"] = LOCATION_TYPE_HUB
        df.loc[is_interface, "Location Type"] = LOCATION_TYPE_INTERFACE

        df = df.rename(
            columns={
                "LMP": "LMP",  # for posterity
                "MLC": "Loss",
                "MCC": "Congestion",
                "MEC": "Energy",
            },
        )

        df = utils.filter_lmp_locations(df, location_type=location_type)

        df = df[
            [
                "Time",
                "Interval Start",
                "Interval End",
                "Market",
                "Location",
                "Location Type",
                "PNode",
                "LMP",
                "Energy",
                "Congestion",
                "Loss",
            ]
        ]
        df = df.reset_index(drop=True)
        return df

    @support_date_range("DAY_START")
    def get_lmp_real_time_weis(self, date, verbose=False):
        """Get LMP data for real time WEIS

        Args:
            date: date to get data for
        """

        # quick implementation using daily files
        # daily files publish with a few day delay
        # there are interval files that provide more real time data
        # also, there are also annual files to handle more more historical data

        url = f"{FILE_BROWSER_DOWNLOAD_URL}/lmp-by-settlement-location-weis?path=/{date.strftime('%Y')}/{date.strftime('%m')}/By_Day/WEIS-RTBM-LMP-DAILY-SL-{date.strftime('%Y%m%d')}.csv"  # noqa
        msg = f"Downloading {url}"
        log(msg, verbose)
        df = pd.read_csv(url)

        return self._process_lmp_real_time_weis(df)

    def _process_lmp_real_time_weis(self, df):
        # strip whitespace from column names
        df = df.rename(columns=lambda x: x.strip())

        df = self._handle_market_end_to_interval(
            df,
            column="GMT Interval",
            interval_duration=pd.Timedelta(minutes=5),
        )

        df["Location Type"] = LOCATION_TYPE_SETTLEMENT_LOCATION
        df["Market"] = "REAL_TIME_WEIS"

        df = df.rename(
            columns={
                "Settlement Location Name": "Location",
                "PNODE Name": "PNode",
                "LMP": "LMP",  # for posterity
                "MLC": "Loss",
                "MCC": "Congestion",
                "MEC": "Energy",
            },
        )

        df = df[
            [
                "Interval Start",
                "Interval End",
                "Market",
                "Location",
                "Location Type",
                "PNode",
                "LMP",
                "Energy",
                "Congestion",
                "Loss",
            ]
        ]

        return df

    def _get_location_list(self, location_type, verbose=False):
        if location_type == LOCATION_TYPE_HUB:
            df = self._get_feature_data(QUERY_RTM5_HUBS_URL, verbose=verbose)
        elif location_type == LOCATION_TYPE_INTERFACE:
            df = self._get_feature_data(
                QUERY_RTM5_INTERFACES_URL,
                verbose=verbose,
            )
        else:
            raise ValueError(f"Invalid location_type: {location_type}")
        return df["SETTLEMENT_LOCATION"].unique().tolist()

    def _fetch_and_concat_csvs(self, urls: list, verbose: bool = False):
        all_dfs = []
        for url in tqdm.tqdm(urls):
            msg = f"Fetching {url}"
            log(msg, verbose)
            df = pd.read_csv(url, dtype_backend="pyarrow")
            all_dfs.append(df)
        return pd.concat(all_dfs)

    def _get_marketplace_session(self) -> dict:
        """
        Returns a session object for the Marketplace API
        """
        html = requests.get(MARKETPLACE_BASE_URL)
        jsessionid = html.cookies.get("JSESSIONID")
        soup = BeautifulSoup(html.content, "html.parser")
        csrf_token = soup.find("meta", {"id": "_csrf"}).attrs["content"]
        csrf_token_header = soup.find(
            "meta",
            {"id": "_csrf_header"},
        ).attrs["content"]

        return {
            "cookies": {"JSESSIONID": jsessionid},
            "headers": {
                csrf_token_header: csrf_token,
            },
        }

    def _file_browser_list(self, fs_name: str, type: str, path: str):
        """Lists folders in a browser

        Returns: pd.DataFrame of files, or empty pd.DataFrame on error"""
        session = self._get_marketplace_session()
        json_payload = {
            "name": fs_name,
            "fsName": fs_name,
            "type": type,
            "path": path,
        }
        list_results = requests.post(
            FILE_BROWSER_API_URL,
            json=json_payload,
            headers=session["headers"],
            cookies=session["cookies"],
        )
        if list_results.status_code == 200:
            df = pd.DataFrame(list_results.json())
            df["url"] = (
                FILE_BROWSER_DOWNLOAD_URL + "/" + fs_name + "?path=" + df["path"]
            )
            return df
        else:
            return pd.DataFrame()

    @staticmethod
    def _clean_status_text(text):
        text = text.lower()

        # remove punctuation
        text = re.sub(r"[,\.\(\)]", "", text)
        # remove non-time colons
        text = re.sub(r":$", "", text)
        # drop time zone information
        text = re.sub(r"central time", "", text)
        # truncate starting with last updated
        text = re.sub(r".*last updated", "", text)

        # drop stop words
        tokens = text.split(" ")
        filtered_words = [
            token for token in tokens if token.lower() not in STATUS_STOP_WORDS
        ]
        text = " ".join(filtered_words)

        return text

    @staticmethod
    def _extract_timestamp(text, year_hint=None, tz=None):
        if year_hint is None:
            year_hint = pd.Timestamp.now(tz=tz).year
        text = SPP._clean_status_text(text)

        year_search = re.search(r"[0-9]{4}", text)
        if year_search is None:
            # append year hint
            text = f"{text} {year_hint}"

        timestamp = None

        try:
            # throw the remaining bits at pd.Timestamp
            timestamp = pd.Timestamp(text, tz=tz)
        except ValueError:
            pass
        if timestamp is pd.NaT:
            timestamp = None
        return timestamp

    @staticmethod
    def _extract_timestamps(texts, year_hint=None, tz=None):
        timestamps = [
            SPP._extract_timestamp(t, year_hint=year_hint, tz=tz) for t in texts
        ]
        return [t for t in timestamps if t is not None]

    @staticmethod
    def _match(
        needles,
        haystacks,
        needle_norm_fn=lambda x: x.lower(),
        haystack_norm_fn=lambda x: x.lower(),
    ):
        """Returns items from haystacks if any needles are in them"""
        return [
            haystack
            for haystack in haystacks
            if any(
                needle_norm_fn(needle) in haystack_norm_fn(haystack)
                for needle in needles
            )
        ]

    @staticmethod
    def _get_leaf_elements(elems):
        """Returns leaf elements, i.e. elements without children"""
        accum = []
        for elem in elems:
            parent = False
            if isinstance(elem, Tag):
                children = list(elem.children)
                if len(children) > 0:
                    for child in children:
                        accum += SPP._get_leaf_elements([child])
                        parent = True
            if not parent:
                accum.append(elem)
        return accum

    def _get_status_candidate_texts(self, html):
        """Returns a list of text candidates for status and timestamp extraction"""
        # generic pre-Soup cleanup
        html = re.sub(r"<[/]?span>", "", html)
        html = re.sub(r"<br/>", "", html)
        html = re.sub(r"\xa0", "", html)
        soup = BeautifulSoup(html, "html.parser")
        # use <h1> as the north star
        conditions_element = soup.find("h1")
        # find all sibling paragraphs, and then their descendant leaves
        sibling_paragraphs = self._get_leaf_elements(
            conditions_element.parent.find_all("p"),
        )
        # just the text, please
        return [p.text for p in sibling_paragraphs]

    def _get_status_from_html(self, html_text, year_hint=None):
        """Extracts timestamp, status, and status notes from HTML"""
        candidate_texts = self._get_status_candidate_texts(html_text)
        timestamp = self._get_status_timestamp(
            candidate_texts,
            year_hint=year_hint,
        )
        status, notes = self._get_status_status_and_notes(candidate_texts)

        if timestamp is None:
            raise RuntimeError("Cannot parse time of status")

        return GridStatus(
            time=timestamp,
            status=status,
            notes=notes,
            reserves=None,
            iso=self,
        )

    def _get_status_timestamp(self, candidate_texts, year_hint=None):
        """Get timestamp from candidate texts

        Returns
            pd.Timestamp or None
        """
        timestamp_texts = self._match(
            LAST_UPDATED_KEYWORDS,
            candidate_texts,
        )

        new_list = []
        for text in timestamp_texts:
            """Truncate to immediately after reliability level,
            e.g. "blah blah Normal Operations 12:00 PM Central Time"
            -> "12:00 PM Central Time"
            """
            for keyword in RELIABILITY_LEVELS:
                pos = text.lower().find(keyword.lower())
                if pos > -1:
                    pos += len(keyword)
                    new_list.append(text[pos:])
            new_list.append(text)
        timestamp_texts = new_list

        last_updated_timestamps = self._extract_timestamps(
            timestamp_texts,
            year_hint=year_hint,
            tz=self.default_timezone,
        )
        return next(iter(last_updated_timestamps), None)

    def _get_status_status_and_notes(self, candidate_texts):
        """Extracts (status, notes,) tuple from candidates texts"""
        status_texts = self._match(
            RELIABILITY_LEVELS,
            candidate_texts,
            haystack_norm_fn=lambda x: self._clean_status_text(x),
        )

        status_text = None
        if len(status_texts) > 0:
            status_text = status_texts[0]

        status = status_text  # default
        notes = None

        norm_status_text = self._clean_status_text(status_text)
        for level in RELIABILITY_LEVELS:
            if level.lower() in norm_status_text:
                status = RELIABILITY_LEVELS_ALIASES.get(level, level)
                notes = [status_text]

        return (
            status,
            notes,
        )


def process_gen_mix(df, detailed=False):
    """Parse SPP generation mix data from
    https://marketplace.spp.org/pages/generation-mix-historical

    Args:
        df (pd.DataFrame): raw data
        detailed (bool): whether to combine market and self columns

    Returns:
        pd.DataFrame: processed data
    """
    new_df = df.copy()

    # remove whitespace from column names
    new_df.columns = new_df.columns.str.strip()

    # rename columns to standardize
    new_df = new_df.rename(
        columns={
            "GMTTime": "Time",
            "GMT MKT Interval": "Time",
            "Gas Self": "Natural Gas Self",
            # rename below is based on documenation
            "Load": "Short Term Load Forecast",
        },
    )

    # parse time
    new_df["Time"] = pd.to_datetime(new_df["Time"], utc=True).dt.tz_convert(
        SPP.default_timezone,
    )

    # combine market and self columns
    columns_to_combine = [
        "Coal",
        "Diesel Fuel Oil",
        "Hydro",
        "Natural Gas",
        "Nuclear",
        "Solar",
        "Waste Disposal Services",
        "Wind",
        "Waste Heat",
        "Other",
    ]

    if not detailed:
        for col in columns_to_combine:
            market_col = f"{col} Market"
            self_col = f"{col} Self"

            if market_col not in new_df.columns or self_col not in new_df.columns:
                continue

            new_df[col] = new_df[market_col] + new_df[self_col]
            new_df = new_df.drop([market_col, self_col], axis=1)

    new_df = add_interval(new_df, 5)

    return new_df


def add_interval(df, interval_min):
    """Adds Interval Start and Interval End columns to df"""
    df["Interval Start"] = df["Time"]
    df["Interval End"] = df["Interval Start"] + pd.Timedelta(minutes=interval_min)

    df = utils.move_cols_to_front(
        df,
        ["Time", "Interval Start", "Interval End"],
    )

    return df<|MERGE_RESOLUTION|>--- conflicted
+++ resolved
@@ -382,22 +382,7 @@
             pd.DataFrame: VER Curtailments
         """
         url = f"{FILE_BROWSER_DOWNLOAD_URL}/ver-curtailments?path=/{year}/{year}.zip"  # noqa
-<<<<<<< HEAD
-        z = utils.get_zip_folder(url, verbose=verbose)
-
-        # iterate through all files in zip
-        # find the one that end with .csv
-        # read that csv
-        all_dfs = []
-        for f in z.filelist:
-            if f.filename.endswith(".csv"):
-                df = pd.read_csv(z.open(f.filename), dtype_backend="pyarrow")
-                all_dfs.append(df)
-
-        df = pd.concat(all_dfs)
-=======
         df = utils.download_csvs_from_zip_url(url, verbose=verbose)
->>>>>>> 3eb7adda
 
         df = self._process_ver_curtailments(df)
 
