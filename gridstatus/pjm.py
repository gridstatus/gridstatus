--- conflicted
+++ resolved
@@ -1265,11 +1265,7 @@
             "Facilities Study",
             "Facilities Study Status",
             "Interim/Interconnection Service/Generation Interconnection Agreement",
-<<<<<<< HEAD
-            "Interim/Interconnection Service/Generation Interconnection Agreement Status",
-=======
             "Interim/Interconnection Service/Generation Interconnection Agreement Status",  # noqa: E501
->>>>>>> 234c495c
             "Wholesale Market Participation Agreement",
             "Construction Service Agreement",
             "Construction Service Agreement Status",
