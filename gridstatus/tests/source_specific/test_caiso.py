import math

import pandas as pd
import pytest

from gridstatus import CAISO, Markets
from gridstatus.base import NoDataFoundException
from gridstatus.caiso.caiso_constants import REAL_TIME_DISPATCH_MARKET_RUN_ID
from gridstatus.tests.base_test_iso import BaseTestISO
from gridstatus.tests.decorators import with_markets
from gridstatus.tests.vcr_utils import RECORD_MODE, setup_vcr

caiso_vcr = setup_vcr(
    source="caiso",
    record_mode=RECORD_MODE,
)


class TestCAISO(BaseTestISO):
    iso = CAISO()

    trading_hub_locations = CAISO().trading_hub_locations

    """get_as"""

    @pytest.mark.parametrize("date", ["2022-10-15", "2022-10-16"])
    def test_get_as_prices(self, date):
        with caiso_vcr.use_cassette(f"test_get_as_prices_{date}.yaml"):
            df = self.iso.get_as_prices(date)

            assert df.shape[0] > 0

            assert df.columns.tolist() == [
                "Time",
                "Interval Start",
                "Interval End",
                "Region",
                "Market",
                "Non-Spinning Reserves",
                "Regulation Down",
                "Regulation Mileage Down",
                "Regulation Mileage Up",
                "Regulation Up",
                "Spinning Reserves",
            ]

    @pytest.mark.parametrize("date", ["2022-10-15", "2022-10-16"])
    def test_get_as_procurement(self, date):
        with caiso_vcr.use_cassette(f"test_get_as_procurement_{date}.yaml"):
            for market in ["DAM", "RTM"]:
                df = self.iso.get_as_procurement(date, market=market)
                self._check_as_data(df, market)

    """get_fuel_mix"""

    # NOTE: these dates are across the DST transition which caused a bug in the past
    @pytest.mark.parametrize(
        "date",
        [
            (
                pd.Timestamp("2023-11-05 09:55:00+0000", tz="UTC"),
                pd.Timestamp("2023-11-05 20:49:26.038069+0000", tz="UTC"),
            ),
        ],
    )
    def test_fuel_mix_across_dst_transition(self, date):
        with caiso_vcr.use_cassette(
            f"test_fuel_mix_dst_transition_{date[0].strftime('%Y-%m-%d')}.yaml",
            match_on=["method", "scheme", "host", "port", "path"],
        ):
            df = self.iso.get_fuel_mix(date=date)
            self._check_fuel_mix(df)

    """get_load_forecast"""

    def _check_load_forecast(
        self,
        df: pd.DataFrame,
        expected_interval_minutes: int | None = None,
    ):
        assert df.columns.tolist() == [
            "Interval Start",
            "Interval End",
            "Publish Time",
            "TAC Area Name",
            "Load Forecast",
        ]

        if expected_interval_minutes:
            interval_minutes = (
                df["Interval End"] - df["Interval Start"]
            ).dt.total_seconds() / 60
            assert (interval_minutes == expected_interval_minutes).all()

        assert df["Publish Time"].max() < self.local_now()

    @pytest.mark.parametrize(
        "date, end",
        [
            (
                pd.Timestamp.today(tz=iso.default_timezone).normalize()
                - pd.Timedelta(days=5),
                pd.Timestamp.today(tz=iso.default_timezone).normalize()
                - pd.Timedelta(days=2),
            ),
        ],
    )
    def test_get_load_forecast_15_min_date_range(self, date, end):
        with caiso_vcr.use_cassette(
            f"test_get_load_forecast_15_min_range_{date.strftime('%Y-%m-%d')}_{end.strftime('%Y-%m-%d')}.yaml",
        ):
            df = self.iso.get_load_forecast_15_min(date, end=end)
            self._check_load_forecast(df, expected_interval_minutes=15)

    @pytest.mark.parametrize(
        "date, end",
        [
            (
                pd.Timestamp.today(tz=iso.default_timezone).normalize()
                - pd.Timedelta(days=5),
                pd.Timestamp.today(tz=iso.default_timezone).normalize()
                - pd.Timedelta(days=2),
            ),
        ],
    )
    def test_get_load_forecast_5_min_date_range(self, date, end):
        with caiso_vcr.use_cassette(
            f"test_get_load_forecast_5_min_range_{date.strftime('%Y-%m-%d')}_{end.strftime('%Y-%m-%d')}.yaml",
        ):
            df = self.iso.get_load_forecast_5_min(date, end=end)
            self._check_load_forecast(df, expected_interval_minutes=5)

    @pytest.mark.parametrize(
        "date, end",
        [
            (
                pd.Timestamp.today(tz=iso.default_timezone).normalize()
                - pd.Timedelta(days=3),
                pd.Timestamp.today(tz=iso.default_timezone).normalize()
                - pd.Timedelta(days=1),
            ),
        ],
    )
    def test_get_load_forecast_day_ahead_date_range(self, date, end):
        with caiso_vcr.use_cassette(
            f"test_get_load_forecast_day_ahead_range_{date.strftime('%Y-%m-%d')}_{end.strftime('%Y-%m-%d')}.yaml",
        ):
            df = self.iso.get_load_forecast_day_ahead(date, end=end)
            self._check_load_forecast(df, expected_interval_minutes=60)

    @pytest.mark.parametrize(
        "date, end",
        [
            (
                pd.Timestamp.today(tz=iso.default_timezone).normalize()
                - pd.Timedelta(days=3),
                pd.Timestamp.today(tz=iso.default_timezone).normalize()
                - pd.Timedelta(days=1),
            ),
        ],
    )
    def test_get_load_forecast_two_day_ahead_date_range(self, date, end):
        with caiso_vcr.use_cassette(
            f"test_get_load_forecast_two_day_ahead_range_{date.strftime('%Y-%m-%d')}_{end.strftime('%Y-%m-%d')}.yaml",
        ):
            df = self.iso.get_load_forecast_two_day_ahead(date, end=end)
            self._check_load_forecast(df, expected_interval_minutes=60)

    @pytest.mark.parametrize(
        "date, end",
        [
            (
                pd.Timestamp.today(tz=iso.default_timezone).normalize()
                - pd.Timedelta(days=3),
                pd.Timestamp.today(tz=iso.default_timezone).normalize()
                - pd.Timedelta(days=1),
            ),
        ],
    )
    def test_get_load_forecast_seven_day_ahead_date_range(self, date, end):
        with caiso_vcr.use_cassette(
            f"test_get_load_forecast_seven_day_ahead_range_{date.strftime('%Y-%m-%d')}_{end.strftime('%Y-%m-%d')}.yaml",
        ):
            df = self.iso.get_load_forecast_seven_day_ahead(date, end=end)
            self._check_load_forecast(df, expected_interval_minutes=60)

    """get_solar_and_wind_forecast_dam"""

    def _check_solar_and_wind_forecast(self, df, expected_count_unique_publish_times):
        assert df.shape[0] > 0

        assert df.columns.tolist() == [
            "Interval Start",
            "Interval End",
            "Publish Time",
            "Location",
            "Solar MW",
            "Wind MW",
        ]

        assert df["Location"].unique().tolist() == ["CAISO", "NP15", "SP15", "ZP26"]

        totals = df.loc[df["Location"] == "CAISO"]
        non_totals = df.loc[df["Location"] != "CAISO"]

        assert math.isclose(
            totals["Solar MW"].sum(),
            non_totals["Solar MW"].sum(),
            rel_tol=0.01,
        )

        assert math.isclose(
            totals["Wind MW"].sum(),
            non_totals["Wind MW"].sum(),
            rel_tol=0.01,
        )

        self._check_time_columns(
            df,
            instant_or_interval="interval",
            skip_column_named_time=True,
        )

        # Make sure there are no future publish times
        assert df["Publish Time"].max() < self.local_now()
        assert df["Publish Time"].nunique() == expected_count_unique_publish_times

    def test_get_renewables_forecast_dam_today(self):
        with caiso_vcr.use_cassette(
            "test_get_renewables_forecast_dam_today.yaml",
        ):
            df = self.iso.get_renewables_forecast_dam("today")
            self._check_solar_and_wind_forecast(df, 1)

            assert df["Interval Start"].min() == self.local_start_of_today()
            assert df[
                "Interval Start"
            ].max() == self.local_start_of_today() + pd.Timedelta(
                hours=23,
            )

    def test_get_renewables_forecast_dam_latest(self):
        with caiso_vcr.use_cassette(
            "test_get_renewables_forecast_dam_latest.yaml",
        ):
            assert self.iso.get_renewables_forecast_dam("latest").equals(
                self.iso.get_renewables_forecast_dam("today"),
            )

    @pytest.mark.parametrize("date", ["2024-02-20"])
    def test_get_renewables_forecast_dam_historical_date(self, date):
        with caiso_vcr.use_cassette(
            f"test_get_renewables_forecast_dam_{date}.yaml",
        ):
            df = self.iso.get_renewables_forecast_dam(date)
            self._check_solar_and_wind_forecast(df, 1)

            assert df["Interval Start"].min() == self.local_start_of_day(date)
            assert df["Interval Start"].max() == self.local_start_of_day(
                date,
            ) + pd.Timedelta(hours=23)

    @pytest.mark.parametrize("start, end", [("2023-08-15", "2023-08-21")])
    def test_get_renewables_forecast_dam_historical_range(self, start, end):
        with caiso_vcr.use_cassette(
            f"test_get_renewables_forecast_dam_{start}_{end}.yaml",
        ):
            start = pd.Timestamp(start)
            end = pd.Timestamp(end)

            df = self.iso.get_renewables_forecast_dam(start, end=end)

            # Only 6 days of data because the end date is exclusive
            self._check_solar_and_wind_forecast(df, 6)

            assert df["Interval Start"].min() == self.local_start_of_day(start)
            assert df["Interval Start"].max() == self.local_start_of_day(
                end,
            ) - pd.Timedelta(hours=1)

    def test_get_renewables_forecast_dam_future_date_range(self):
        with caiso_vcr.use_cassette(
            "test_get_renewables_forecast_dam_future_date_range.yaml",
        ):
            start = self.local_today() + pd.Timedelta(days=1)
            end = start + pd.Timedelta(days=2)

            df = self.iso.get_renewables_forecast_dam(start, end=end)

            self._check_solar_and_wind_forecast(df, 1)

<<<<<<< HEAD
    """get_curtailment_legacy"""
=======
    def test_get_renewables_forecast_hasp_latest(self):
        with caiso_vcr.use_cassette(
            "test_get_renewables_forecast_hasp_latest.yaml",
        ):
            df = self.iso.get_renewables_forecast_hasp("latest")
            assert df.shape[0] > 0
            assert df.columns.tolist() == [
                "Interval Start",
                "Interval End",
                "Publish Time",
                "Location",
                "Solar",
                "Wind",
            ]
            assert (
                (df["Interval Start"] - df["Publish Time"]) == pd.Timedelta(minutes=90)
            ).all()

    @pytest.mark.parametrize(
        "date, end",
        [
            (
                "2025-03-20",
                "2025-03-22",
            ),
        ],
    )
    def test_get_renewables_forecast_hasp_date_range(self, date, end):
        with caiso_vcr.use_cassette(
            f"test_get_renewables_forecast_hasp_date_range_{date}_{end}.yaml",
        ):
            df = self.iso.get_renewables_forecast_hasp(date, end=end)
            assert df.shape[0] > 0
            assert df.columns.tolist() == [
                "Interval Start",
                "Interval End",
                "Publish Time",
                "Location",
                "Solar",
                "Wind",
            ]
            assert df["Interval Start"].min() >= pd.Timestamp(
                date,
                tz=self.iso.default_timezone,
            )
            assert df["Interval End"].max() <= pd.Timestamp(
                end,
                tz=self.iso.default_timezone,
            )
            assert (
                (df["Interval Start"] - df["Publish Time"]) == pd.Timedelta(minutes=90)
            ).all()

    def test_get_renewables_hourly_latest(self):
        with caiso_vcr.use_cassette(
            "test_get_renewables_hourly_latest.yaml",
        ):
            df = self.iso.get_renewables_hourly("latest")
            assert df.shape[0] > 0
            assert df.columns.tolist() == [
                "Interval Start",
                "Interval End",
                "Location",
                "Solar",
                "Wind",
            ]
            assert df["Interval Start"].min() >= self.local_start_of_today()

    @pytest.mark.parametrize(
        "date, end",
        [
            ("2025-03-20", "2025-03-22"),
        ],
    )
    def test_get_renewables_hourly_date_range(self, date, end):
        with caiso_vcr.use_cassette(
            f"test_get_renewables_hourly_date_range_{date}_{end}.yaml",
        ):
            df = self.iso.get_renewables_hourly(date, end=end)
            assert df.shape[0] > 0
            assert df.columns.tolist() == [
                "Interval Start",
                "Interval End",
                "Location",
                "Solar",
                "Wind",
            ]
            assert df["Interval Start"].min() >= pd.Timestamp(
                date,
                tz=self.iso.default_timezone,
            )
            assert df["Interval End"].max() <= pd.Timestamp(
                end,
                tz=self.iso.default_timezone,
            )

    def test_get_renewables_forecast_rtd_latest(self):
        with caiso_vcr.use_cassette(
            "test_get_renewables_forecast_rtd_latest.yaml",
        ):
            df = self.iso.get_renewables_forecast_rtd("latest")
            assert df.shape[0] > 0
            assert df.columns.tolist() == [
                "Interval Start",
                "Interval End",
                "Publish Time",
                "Location",
                "Solar",
                "Wind",
            ]
            assert df["Interval Start"].min() >= self.local_start_of_today()

    @pytest.mark.parametrize(
        "date, end",
        [
            ("2025-03-20", "2025-03-22"),
        ],
    )
    def test_get_renewables_forecast_rtd_date_range(self, date, end):
        with caiso_vcr.use_cassette(
            f"test_get_renewables_forecast_rtd_date_range_{date}_{end}.yaml",
        ):
            df = self.iso.get_renewables_forecast_rtd(date, end=end)
            assert df.shape[0] > 0
            assert df.columns.tolist() == [
                "Interval Start",
                "Interval End",
                "Publish Time",
                "Location",
                "Solar",
                "Wind",
            ]
            assert df["Interval Start"].min() >= pd.Timestamp(
                date,
                tz=self.iso.default_timezone,
            )
            assert df["Interval End"].max() <= pd.Timestamp(
                end,
                tz=self.iso.default_timezone,
            )

    def test_get_renewables_forecast_rtpd_latest(self):
        with caiso_vcr.use_cassette(
            "test_get_renewables_forecast_rtpd_latest.yaml",
        ):
            df = self.iso.get_renewables_forecast_rtpd("latest")
            assert df.shape[0] > 0
            assert df.columns.tolist() == [
                "Interval Start",
                "Interval End",
                "Publish Time",
                "Location",
                "Solar",
                "Wind",
            ]
            assert df["Interval Start"].min() >= self.local_start_of_today()

    @pytest.mark.parametrize(
        "date, end",
        [
            ("2025-03-20", "2025-03-22"),
        ],
    )
    def test_get_renewables_forecast_rtpd_date_range(self, date, end):
        with caiso_vcr.use_cassette(
            f"test_get_renewables_forecast_rtpd_date_range_{date}_{end}.yaml",
        ):
            df = self.iso.get_renewables_forecast_rtpd(date, end=end)
            assert df.shape[0] > 0
            assert df.columns.tolist() == [
                "Interval Start",
                "Interval End",
                "Publish Time",
                "Location",
                "Solar",
                "Wind",
            ]
            assert df["Interval Start"].min() >= pd.Timestamp(
                date,
                tz=self.iso.default_timezone,
            )
            assert df["Interval End"].max() <= pd.Timestamp(
                end,
                tz=self.iso.default_timezone,
            )

    """get_curtailment"""
>>>>>>> c5367bc3

    def _check_curtailment_legacy(self, df: pd.DataFrame):
        assert df.shape[0] > 0
        assert df.columns.tolist() == [
            "Time",
            "Interval Start",
            "Interval End",
            "Curtailment Type",
            "Curtailment Reason",
            "Fuel Type",
            "Curtailment (MWh)",
            "Curtailment (MW)",
        ]
        self._check_time_columns(df)

    @pytest.mark.parametrize("date", ["2022-10-15"])
    def test_get_curtailment_legacy(self, date):
        with caiso_vcr.use_cassette(f"test_get_curtailment_legacy_{date}.yaml"):
            df = self.iso.get_curtailment_legacy(date)
            assert df.shape == (31, 8)
            self._check_curtailment_legacy(df)

    @pytest.mark.parametrize("date", ["2022-03-15"])
    def test_get_curtailment_legacy_2_pages(self, date):
        # test that the function can handle 2 pages of data
        with caiso_vcr.use_cassette(f"test_get_curtailment_legacy_2_pages_{date}.yaml"):
            df = self.iso.get_curtailment_legacy(date)
            assert df.shape == (55, 8)
            self._check_curtailment_legacy(df)

    @pytest.mark.parametrize("date", ["2022-03-16"])
    def test_get_curtailment_legacy_3_pages(self, date):
        # test that the function can handle 3 pages of data
        with caiso_vcr.use_cassette(f"test_get_curtailment_legacy_3_pages_{date}.yaml"):
            df = self.iso.get_curtailment_legacy(date)
            assert df.shape == (76, 8)
            self._check_curtailment_legacy(df)

    @pytest.mark.parametrize("date", ["2021-12-02", "2025-01-02"])
    def test_get_curtailment_legacy_special_dates(self, date):
        with caiso_vcr.use_cassette(
            f"test_get_curtailment_legacy_special_dates_{date}.yaml",
        ):
            df = self.iso.get_curtailment_legacy(date)
            self._check_curtailment_legacy(df)

    """get_curtailment"""

    def _check_curtailment(self, df: pd.DataFrame):
        assert df.columns.tolist() == [
            "Interval Start",
            "Interval End",
            "Curtailment Type",
            "Curtailment Reason",
            "Fuel Type",
            "Curtailment MWH",
            "Curtailment MW",
        ]

        assert (
            df["Interval End"] - df["Interval Start"] == pd.Timedelta(hours=1)
        ).all()

    def test_get_curtailment_specific_date(self):
        date = pd.Timestamp("2025-06-15")
        with caiso_vcr.use_cassette(f"test_get_curtailment_{date}.yaml"):
            df = self.iso.get_curtailment(date)

        self._check_curtailment(df)

        assert df["Interval Start"].min() == pd.Timestamp("2025-06-15 00:00:00-07:00")
        assert df["Interval Start"].max() == pd.Timestamp("2025-06-15 23:00:00-07:00")

    def test_get_curtailment_date_range(self):
        start_date = self.local_start_of_today() - pd.DateOffset(days=5)
        end_date = start_date + pd.DateOffset(days=3)

        with caiso_vcr.use_cassette(
            f"test_get_curtailment_date_range_{start_date.strftime('%Y-%m-%d')}_{end_date.strftime('%Y-%m-%d')}.yaml",
        ):
            df = self.iso.get_curtailment(start_date, end=end_date)

        self._check_curtailment(df)

        assert df["Interval Start"].min() == start_date
        assert df["Interval Start"].max() == end_date - pd.Timedelta(hours=1)

    """get_gas_prices"""

    @pytest.mark.parametrize("date", ["2022-10-15"])
    def test_get_gas_prices(self, date):
        with caiso_vcr.use_cassette(f"test_get_gas_prices_{date}.yaml"):
            # no fuel region
            df = self.iso.get_gas_prices(date=date)

            n_unique = 153
            assert df["Fuel Region Id"].nunique() == n_unique
            assert len(df) == n_unique * 24

    @pytest.mark.parametrize("date", ["2022-10-15"])
    def test_get_gas_prices_single_fuel_region(self, date):
        with caiso_vcr.use_cassette(
            f"test_get_gas_prices_single_fuel_region_{date}.yaml",
        ):
            test_region_1 = "FRPGE2GHG"
            df = self.iso.get_gas_prices(date=date, fuel_region_id=test_region_1)
            assert df["Fuel Region Id"].unique()[0] == test_region_1
            assert len(df) == 24

    @pytest.mark.parametrize("date", ["2022-10-15"])
    def test_get_gas_prices_list_of_fuel_regions(self, date):
        with caiso_vcr.use_cassette(
            f"test_get_gas_prices_list_of_fuel_regions_{date}.yaml",
        ):
            test_region_1 = "FRPGE2GHG"
            test_region_2 = "FRSCE8GHG"
            df = self.iso.get_gas_prices(
                date=date,
                fuel_region_id=[
                    test_region_1,
                    test_region_2,
                ],
            )
            assert set(df["Fuel Region Id"].unique()) == set(
                [test_region_1, test_region_2],
            )
            assert len(df) == 24 * 2

    """get_fuel_regions"""

    def test_get_fuel_regions(self):
        with caiso_vcr.use_cassette("test_get_fuel_regions.yaml"):
            df = self.iso.get_fuel_regions()
            assert df.columns.tolist() == [
                "Fuel Region Id",
                "Pricing Hub",
                "Transportation Cost",
                "Fuel Reimbursement Rate",
                "Cap and Trade Credit",
                "Miscellaneous Costs",
                "Balancing Authority",
            ]
            assert df.shape[0] > 180

    """get_ghg_allowance"""

    @pytest.mark.parametrize("date", ["2022-10-15"])
    def test_get_ghg_allowance(self, date):
        with caiso_vcr.use_cassette(f"test_get_ghg_allowance_{date}.yaml"):
            df = self.iso.get_ghg_allowance(date)

            assert len(df) == 1
            assert df.columns.tolist() == [
                "Time",
                "Interval Start",
                "Interval End",
                "GHG Allowance Price",
            ]

    """get_lmp"""

    lmp_cols = [
        "Time",
        "Interval Start",
        "Interval End",
        "Market",
        "Location",
        "Location Type",
        "LMP",
        "Energy",
        "Congestion",
        "Loss",
    ]

    @with_markets(
        Markets.DAY_AHEAD_HOURLY,
    )
    def test_lmp_date_range(self, market):
        with caiso_vcr.use_cassette(f"test_lmp_date_range_{market.value.lower()}.yaml"):
            super().test_lmp_date_range(market=market)

    @with_markets(
        Markets.DAY_AHEAD_HOURLY,
        Markets.REAL_TIME_15_MIN,
        Markets.REAL_TIME_5_MIN,
    )
    def test_get_lmp_historical(self, market):
        with caiso_vcr.use_cassette(
            f"test_get_lmp_historical_{market.value.lower()}.yaml",
        ):
            super().test_get_lmp_historical(market=market)

    @with_markets(
        Markets.DAY_AHEAD_HOURLY,
        Markets.REAL_TIME_15_MIN,
        Markets.REAL_TIME_5_MIN,
    )
    def test_get_lmp_latest(self, market):
        with caiso_vcr.use_cassette(f"test_get_lmp_latest_{market.value.lower()}.yaml"):
            super().test_get_lmp_latest(market=market)

    @pytest.mark.parametrize("date", ["today"])
    def test_get_lmp_locations_must_be_list(self, date):
        with caiso_vcr.use_cassette(f"test_get_lmp_locations_must_be_list_{date}.yaml"):
            with pytest.raises(AssertionError):
                self.iso.get_lmp(date, locations="foo", market="REAL_TIME_5_MIN")

    @with_markets(
        Markets.DAY_AHEAD_HOURLY,
        Markets.REAL_TIME_15_MIN,
        Markets.REAL_TIME_5_MIN,
    )
    def test_get_lmp_today(self, market):
        with caiso_vcr.use_cassette(f"test_get_lmp_today_{market.value.lower()}.yaml"):
            super().test_get_lmp_today(market=market)

    @pytest.mark.parametrize(
        "date, end",
        [
            (
                pd.Timestamp("today").normalize() - pd.Timedelta(days=3),
                pd.Timestamp("today").normalize(),
            ),
        ],
    )
    def test_get_lmp_with_locations_range_dam(self, date, end):
        with caiso_vcr.use_cassette(
            f"test_get_lmp_with_locations_range_dam_{date.strftime('%Y-%m-%d')}_{end.strftime('%Y-%m-%d')}.yaml",
        ):
            locations = self.iso.trading_hub_locations
            df = self.iso.get_lmp(
                start=date,
                end=end,
                locations=locations,
                market="DAY_AHEAD_HOURLY",
            )
            # assert all days are present
            assert df["Location"].nunique() == len(locations)

    # all nodes having problems
    # also not working on oasis web portal
    # as of may 11, 2023
    # def test_get_lmp_all_locations_dam(self):
    #     yesterday = pd.Timestamp("today").normalize() - pd.Timedelta(days=1)
    #     df = self.iso.get_lmp(
    #         date=yesterday,
    #         locations="ALL",
    #         market="DAY_AHEAD_HOURLY",
    #         verbose=True,
    #     )
    #     # assert approx 16000 locations
    #     assert df["Location"].nunique() > 16000

    @pytest.mark.parametrize(
        "date",
        [pd.Timestamp("today").normalize() - pd.Timedelta(days=1)],
    )
    def test_get_lmp_all_ap_nodes_locations(self, date):
        with caiso_vcr.use_cassette(
            f"test_get_lmp_all_ap_nodes_locations_{date.strftime('%Y-%m-%d')}.yaml",
        ):
            df = self.iso.get_lmp(
                date=date,
                locations="ALL_AP_NODES",
                market="DAY_AHEAD_HOURLY",
            )
            # assert approx 2300 locations
            assert df["Location"].nunique() > 2300

    # NOTE(kladar): can't use self.iso.default_timezone because decorator is created before class is initialized
    @pytest.mark.parametrize(
        "end",
        [
            pd.Timestamp("today").tz_localize("US/Pacific").normalize()
            - pd.Timedelta(days=2),
        ],
    )
    def test_get_lmp_with_all_locations_range(self, end: pd.Timestamp) -> None:
        start = end - pd.Timedelta(days=3)
        with caiso_vcr.use_cassette(
            f"test_get_lmp_with_all_locations_range_{start.strftime('%Y-%m-%d')}_{end.strftime('%Y-%m-%d')}.yaml",
        ):
            df = self.iso.get_lmp(
                start=start,
                end=end,
                locations="ALL_AP_NODES",
                market="DAY_AHEAD_HOURLY",
            )
            # assert all days are present
            assert df["Time"].dt.date.nunique() == 3

    @pytest.mark.parametrize(
        "start, end",
        [
            (
                pd.Timestamp("now").tz_localize("UTC").normalize()
                - pd.Timedelta(days=1),
                pd.Timestamp("now").tz_localize("UTC").normalize()
                - pd.Timedelta(days=1)
                + pd.Timedelta(hours=2),
            ),
        ],
    )
    def test_get_lmp_all_locations_real_time_2_hour(self, start, end):
        with caiso_vcr.use_cassette(
            f"test_get_lmp_all_locations_real_time_2_hour_{start.strftime('%Y-%m-%d')}_{end.strftime('%Y-%m-%d')}.yaml",
        ):
            # test two hours
            df = self.iso.get_lmp(
                start=start,
                end=end,
                locations="ALL_AP_NODES",
                market="REAL_TIME_15_MIN",
                verbose=True,
            )
            # assert approx 2300 locations
            assert df["Location"].nunique() > 2300
            assert df["Interval Start"].dt.hour.nunique() == 2

    @pytest.mark.parametrize(
        "date",
        [pd.Timestamp.now().date() - pd.Timedelta(days=1201)],
    )
    def test_get_lmp_too_far_in_past_raises_custom_exception(self, date):
        with caiso_vcr.use_cassette(
            f"test_get_lmp_too_far_in_past_raises_custom_exception_{date}.yaml",
        ):
            with pytest.raises(NoDataFoundException):
                self.iso.get_lmp(
                    date=date,
                    locations=self.trading_hub_locations,
                    market="REAL_TIME_15_MIN",
                )

    @pytest.mark.parametrize(
        "date",
        [pd.Timestamp.now().date() - pd.Timedelta(days=1000)],
    )
    def test_get_lmp_valid_date(self, date):
        with caiso_vcr.use_cassette(f"test_get_lmp_valid_date_{date}.yaml"):
            df = self.iso.get_lmp(
                date=date,
                locations=self.trading_hub_locations,
                market="REAL_TIME_15_MIN",
            )

        assert not df.empty

    @pytest.mark.parametrize(
        "start",
        [pd.Timestamp("2021-04-01T03:00").tz_localize("UTC")],
    )
    def test_warning_no_end_date(self, start):
        with caiso_vcr.use_cassette(
            f"test_warning_no_end_date_{start.strftime('%Y-%m-%d')}.yaml",
        ):
            with pytest.warns(
                UserWarning,
                match="Only 1 hour of data will be returned for real time markets if end is not specified and all nodes are requested",  # noqa
            ):
                try:
                    self.iso.get_lmp(
                        start=start,
                        locations="ALL_AP_NODES",
                        market="REAL_TIME_15_MIN",
                    )
                except NoDataFoundException:
                    pass

    @staticmethod
    def _check_as_data(df: pd.DataFrame, market: str) -> None:
        columns = [
            "Time",
            "Interval Start",
            "Interval End",
            "Region",
            "Market",
            "Non-Spinning Reserves Procured (MW)",
            "Non-Spinning Reserves Self-Provided (MW)",
            "Non-Spinning Reserves Total (MW)",
            "Non-Spinning Reserves Total Cost",
            "Regulation Down Procured (MW)",
            "Regulation Down Self-Provided (MW)",
            "Regulation Down Total (MW)",
            "Regulation Down Total Cost",
            "Regulation Mileage Down Procured (MW)",
            "Regulation Mileage Down Self-Provided (MW)",
            "Regulation Mileage Down Total (MW)",
            "Regulation Mileage Down Total Cost",
            "Regulation Mileage Up Procured (MW)",
            "Regulation Mileage Up Self-Provided (MW)",
            "Regulation Mileage Up Total (MW)",
            "Regulation Mileage Up Total Cost",
            "Regulation Up Procured (MW)",
            "Regulation Up Self-Provided (MW)",
            "Regulation Up Total (MW)",
            "Regulation Up Total Cost",
            "Spinning Reserves Procured (MW)",
            "Spinning Reserves Self-Provided (MW)",
            "Spinning Reserves Total (MW)",
            "Spinning Reserves Total Cost",
        ]
        assert df.columns.tolist() == columns
        assert df["Market"].unique()[0] == market
        assert df.shape[0] > 0

    CURTAILED_GENERATOR_COLUMNS = [
        "Publish Time",
        "Outage MRID",
        "Resource Name",
        "Resource ID",
        "Outage Type",
        "Nature of Work",
        "Curtailment Start Time",
        "Curtailment End Time",
        "Curtailment MW",
        "Resource PMAX MW",
        "Net Qualifying Capacity MW",
    ]

    @pytest.mark.parametrize("date", ["2021-06-17"])
    def test_get_curtailed_non_operational_generator_report(self, date):
        with caiso_vcr.use_cassette(
            f"test_get_curtailed_non_operational_generator_report_{date}.yaml",
        ):
            df = self.iso.get_curtailed_non_operational_generator_report(
                date=date,
            )
            assert df.shape[0] > 0
            assert df.columns.tolist() == self.CURTAILED_GENERATOR_COLUMNS

    @pytest.mark.parametrize("date", [pd.Timestamp("today") - pd.Timedelta(days=2)])
    def test_get_curtailed_non_operational_generator_report_two_days_ago(self, date):
        with caiso_vcr.use_cassette(
            f"test_get_curtailed_non_operational_generator_report_two_days_ago_{date}.yaml",
        ):
            df = self.iso.get_curtailed_non_operational_generator_report(
                date=date,
            )
            assert df.shape[0] > 0
            assert df.columns.tolist() == self.CURTAILED_GENERATOR_COLUMNS

    @pytest.mark.parametrize("date", ["2021-11-07"])
    def test_get_curtailed_non_operational_generator_report_duplicates(self, date):
        with caiso_vcr.use_cassette(
            f"test_get_curtailed_non_operational_generator_report_duplicates_{date}.yaml",
        ):
            df = self.iso.get_curtailed_non_operational_generator_report(
                date=date,
            )
            assert df.shape[0] > 0
            assert df.columns.tolist() == self.CURTAILED_GENERATOR_COLUMNS

    @pytest.mark.parametrize("date", ["2021-06-16"])
    def test_get_curtailed_non_operational_generator_report_before_2021_06_17(
        self,
        date,
    ):
        with caiso_vcr.use_cassette(
            f"test_get_curtailed_non_operational_generator_report_before_{date}.yaml",
        ):
            # errors for a date before 2021-06-17
            with pytest.raises(ValueError):
                df = self.iso.get_curtailed_non_operational_generator_report(
                    date=date,
                )

                assert df.shape[0] > 0

        # Change in url format on this date
        date_with_new_format = pd.Timestamp("2025-01-13")
        df = self.iso.get_curtailed_non_operational_generator_report(
            date=date_with_new_format,
        )
        assert df.shape[0] > 0
        assert df.columns.tolist() == self.CURTAILED_GENERATOR_COLUMNS

    """get_tie_flows_real_time"""

    def _check_tie_flows_real_time(self, df: pd.DataFrame):
        assert df.columns.tolist() == [
            "Interval Start",
            "Interval End",
            "Interface ID",
            "Tie Name",
            "From BAA",
            "To BAA",
            "Market",
            "MW",
        ]

        assert (df["Interval End"] - df["Interval Start"]).unique() == pd.Timedelta(
            minutes=5,
        )

        assert df["Market"].unique() == REAL_TIME_DISPATCH_MARKET_RUN_ID

        assert not df.duplicated(
            subset=["Interval Start", "Tie Name", "From BAA", "To BAA"],
        ).any()

    def test_get_tie_flows_real_time_latest(self):
        with caiso_vcr.use_cassette("test_get_tie_flows_real_time_latest.yaml"):
            df = self.iso.get_tie_flows_real_time("latest")
            self._check_tie_flows_real_time(df)

            assert df["Interval Start"].min() == pd.Timestamp.utcnow().round("5min")
            assert df["Interval End"].max() == pd.Timestamp.utcnow().round(
                "5min",
            ) + pd.Timedelta(minutes=5)

    def test_get_tie_flows_real_time_today(self):
        with caiso_vcr.use_cassette("test_get_tie_flows_real_time_today.yaml"):
            df = self.iso.get_tie_flows_real_time("today")
            self._check_tie_flows_real_time(df)

            assert df["Interval Start"].min() == self.local_start_of_today()

    def test_get_tie_flows_real_time_historical_date_range(self):
        start_of_local_today = self.local_start_of_today()
        start = start_of_local_today - pd.DateOffset(days=100)
        end = start + pd.DateOffset(days=2)
        with caiso_vcr.use_cassette(
            f"test_get_tie_flows_real_time_historical_date_range_{start.strftime('%Y-%m-%d')}_{end.strftime('%Y-%m-%d')}.yaml",
        ):
            df = self.iso.get_tie_flows_real_time(start, end=end)
            self._check_tie_flows_real_time(df)

            assert df["Interval Start"].min() == start
            assert df["Interval End"].max() == end

    """other"""

    @pytest.mark.parametrize(
        "dataset, date",
        [("as_clearing_prices", pd.Timestamp.now() + pd.Timedelta(days=7))],
    )
    def test_oasis_no_data(self, dataset, date):
        with caiso_vcr.use_cassette(
            f"test_oasis_no_data_{dataset}_{date.strftime('%Y-%m-%d')}.yaml",
        ):
            df = self.iso.get_oasis_dataset(
                dataset=dataset,
                date=date,
            )

            assert df.empty

    def test_get_pnodes(self):
        with caiso_vcr.use_cassette("test_get_pnodes.yaml"):
            df = self.iso.get_pnodes()
            assert df.shape[0] > 0

    """get_lmp_scheduling_point_tie_combination"""

    def _check_lmp_scheduling_point_tie(self, df: pd.DataFrame):
        assert df.shape[0] > 0
        assert df.columns.tolist() == [
            "Interval Start",
            "Interval End",
            "Location",
            "Market",
            "Node",
            "Tie",
            "LMP",
            "Energy",
            "Congestion",
            "Loss",
            "GHG",
        ]

        assert (df["Location"] == df["Node"] + " " + df["Tie"]).all()

        self._check_time_columns(
            df,
            instant_or_interval="interval",
            skip_column_named_time=True,
        )

    @pytest.mark.parametrize("date", ["2022-10-15"])
    def test_get_lmp_scheduling_point_tie_real_time_5_min(self, date):
        with caiso_vcr.use_cassette(
            f"test_get_lmp_scheduling_point_tie_real_time_5_min_{date}.yaml",
        ):
            df = self.iso.get_lmp_scheduling_point_tie_real_time_5_min(date)
            self._check_lmp_scheduling_point_tie(df)

            interval_minutes = (
                df["Interval End"] - df["Interval Start"]
            ).dt.total_seconds() / 60
            assert (interval_minutes == 5).all()

    @pytest.mark.parametrize("date", ["2022-10-15"])
    def test_get_lmp_scheduling_point_tie_real_time_15_min(self, date):
        with caiso_vcr.use_cassette(
            f"test_get_lmp_scheduling_point_tie_real_time_15_min_{date}.yaml",
        ):
            df = self.iso.get_lmp_scheduling_point_tie_real_time_15_min(date)
            self._check_lmp_scheduling_point_tie(df)

            interval_minutes = (
                df["Interval End"] - df["Interval Start"]
            ).dt.total_seconds() / 60
            assert (interval_minutes == 15).all()

    @pytest.mark.parametrize("date", ["2022-10-15"])
    def test_get_lmp_scheduling_point_tie_day_ahead_hourly(self, date):
        with caiso_vcr.use_cassette(
            f"test_get_lmp_scheduling_point_tie_day_ahead_hourly_{date}.yaml",
        ):
            df = self.iso.get_lmp_scheduling_point_tie_day_ahead_hourly(date)
            self._check_lmp_scheduling_point_tie(df)

            interval_minutes = (
                df["Interval End"] - df["Interval Start"]
            ).dt.total_seconds() / 60
            assert (interval_minutes == 60).all()

    @pytest.mark.parametrize(
        "start, end",
        [
            (
                pd.Timestamp("today").normalize() - pd.Timedelta(days=3),
                pd.Timestamp("today").normalize() - pd.Timedelta(days=1),
            ),
        ],
    )
    def test_get_lmp_scheduling_point_tie_day_ahead_hourly_min_date_range(
        self,
        start,
        end,
    ):
        with caiso_vcr.use_cassette(
            f"test_get_lmp_scheduling_point_tie_day_ahead_hourly_date_range_{start.strftime('%Y-%m-%d')}_{end.strftime('%Y-%m-%d')}.yaml",
        ):
            df = self.iso.get_lmp_scheduling_point_tie_day_ahead_hourly(
                start,
                end=end,
            )
            self._check_lmp_scheduling_point_tie(df)

            assert df["Interval Start"].min() >= self.local_start_of_day(start)

    @pytest.mark.parametrize(
        "start, end",
        [
            (
                pd.Timestamp("today").normalize() - pd.Timedelta(days=3),
                pd.Timestamp("today").normalize() - pd.Timedelta(days=1),
            ),
        ],
    )
    def test_get_lmp_scheduling_point_tie_real_time_5_min_date_range(
        self,
        start,
        end,
    ):
        with caiso_vcr.use_cassette(
            f"test_get_lmp_scheduling_point_tie_real_time_5_min_date_range_{start.strftime('%Y-%m-%d')}_{end.strftime('%Y-%m-%d')}.yaml",
        ):
            df = self.iso.get_lmp_scheduling_point_tie_real_time_5_min(
                start,
                end=end,
            )
            self._check_lmp_scheduling_point_tie(df)

            assert df["Interval Start"].min() >= self.local_start_of_day(start)

    @pytest.mark.parametrize(
        "start, end",
        [
            (
                pd.Timestamp("today").normalize() - pd.Timedelta(days=3),
                pd.Timestamp("today").normalize() - pd.Timedelta(days=1),
            ),
        ],
    )
    def test_get_lmp_scheduling_point_tie_real_time_15_min_date_range(
        self,
        start,
        end,
    ):
        with caiso_vcr.use_cassette(
            f"test_get_lmp_scheduling_point_tie_real_time_15_min_date_range_{start.strftime('%Y-%m-%d')}_{end.strftime('%Y-%m-%d')}.yaml",
        ):
            df = self.iso.get_lmp_scheduling_point_tie_real_time_15_min(
                start,
                end=end,
            )
            self._check_lmp_scheduling_point_tie(df)

            assert df["Interval Start"].min() >= self.local_start_of_day(start)

    @pytest.mark.parametrize("date", ["2022-10-15"])
    def test_get_lmp_hasp_15_min(self, date):
        with caiso_vcr.use_cassette(f"test_get_lmp_hasp_15_min_{date}.yaml"):
            df = self.iso.get_lmp_hasp_15_min(date)
            self._check_lmp_hasp_15_min(df)

            interval_minutes = (
                df["Interval End"] - df["Interval Start"]
            ).dt.total_seconds() / 60
            assert (interval_minutes == 15).all()

    def _check_lmp_hasp_15_min(self, df: pd.DataFrame):
        assert df.shape[0] > 0
        assert df.columns.tolist() == [
            "Interval Start",
            "Interval End",
            "Location",
            "LMP",
            "Energy",
            "Congestion",
            "Loss",
            "GHG",
        ]

        self._check_time_columns(
            df,
            instant_or_interval="interval",
            skip_column_named_time=True,
        )

    @pytest.mark.parametrize(
        "start, end",
        [
            (
                pd.Timestamp("today").normalize() - pd.Timedelta(days=3),
                pd.Timestamp("today").normalize() - pd.Timedelta(days=1),
            ),
        ],
    )
    def test_get_lmp_hasp_15_min_date_range(self, start, end):
        with caiso_vcr.use_cassette(
            f"test_get_lmp_hasp_15_min_date_range_{start.strftime('%Y-%m-%d')}_{end.strftime('%Y-%m-%d')}.yaml",
        ):
            df = self.iso.get_lmp_hasp_15_min(start, end=end)
            self._check_lmp_hasp_15_min(df)

            assert df["Interval Start"].min() >= self.local_start_of_day(start)
            assert df["Interval End"].max() <= self.local_start_of_day(
                end,
            ) + pd.Timedelta(days=1)

    def test_get_tie_flows_real_time_15_min_latest(self):
        with caiso_vcr.use_cassette("test_get_tie_flows_real_time_15_min_latest.yaml"):
            df = self.iso.get_tie_flows_real_time_15_min("latest")
            assert df.shape[0] > 0
            assert df.columns.tolist() == [
                "Interval Start",
                "Interval End",
                "Interface ID",
                "Tie Name",
                "From BAA",
                "To BAA",
                "Market",
                "MW",
            ]

    @pytest.mark.parametrize(
        "date, end",
        [
            ("2025-03-20", "2025-03-22"),
        ],
    )
    def test_get_tie_flows_real_time_15_min_date_range(self, date, end):
        with caiso_vcr.use_cassette(
            f"test_get_tie_flows_real_time_15_min_date_range_{date}_{end}.yaml",
        ):
            df = self.iso.get_tie_flows_real_time_15_min(date, end=end)
            assert df.shape[0] > 0
            assert df.columns.tolist() == [
                "Interval Start",
                "Interval End",
                "Interface ID",
                "Tie Name",
                "From BAA",
                "To BAA",
                "Market",
                "MW",
            ]
            assert df["Interval Start"].min() >= pd.Timestamp(
                date,
                tz=self.iso.default_timezone,
            )
            assert df["Interval End"].max() <= pd.Timestamp(
                end,
                tz=self.iso.default_timezone,
            )

    @pytest.mark.parametrize(
        "date, end",
        [
            ("2025-03-20", "2025-03-22"),
        ],
    )
    def test_get_nomogram_branch_shadow_prices_day_ahead_hourly(self, date, end):
        with caiso_vcr.use_cassette(
            f"test_get_nomogram_branch_shadow_prices_day_ahead_hourly_{date}_{end}.yaml",
        ):
            df = self.iso.get_nomogram_branch_shadow_prices_day_ahead_hourly(
                date,
                end=end,
            )
            assert df.shape[0] > 0
            assert df.columns.tolist() == [
                "Interval Start",
                "Interval End",
                "Location",
                "Price",
            ]
            assert df["Interval Start"].min() >= pd.Timestamp(
                date,
                tz=self.iso.default_timezone,
            )
            assert df["Interval End"].max() <= pd.Timestamp(
                end,
                tz=self.iso.default_timezone,
            )

    @pytest.mark.parametrize(
        "date, end",
        [
            ("2025-03-20", "2025-03-22"),
        ],
    )
    def test_get_nomogram_branch_shadow_prices_hasp_hourly(self, date, end):
        with caiso_vcr.use_cassette(
            f"get_nomogram_branch_shadow_prices_hasp_hourly_{date}_{end}.yaml",
        ):
            df = self.iso.get_nomogram_branch_shadow_prices_hasp_hourly(date, end=end)
            assert df.shape[0] > 0
            assert df.columns.tolist() == [
                "Interval Start",
                "Interval End",
                "Location",
                "Price",
            ]
            assert df["Interval Start"].min() >= pd.Timestamp(
                date,
                tz=self.iso.default_timezone,
            )
            assert df["Interval End"].max() <= pd.Timestamp(
                end,
                tz=self.iso.default_timezone,
            )

    @pytest.mark.parametrize(
        "date, end",
        [
            ("2025-03-20", "2025-03-22"),
        ],
    )
    def test_get_nomogram_branch_shadow_price_forecast_15_min(self, date, end):
        with caiso_vcr.use_cassette(
            f"get_nomogram_branch_shadow_price_forecast_15_min_{date}_{end}.yaml",
        ):
            df = self.iso.get_nomogram_branch_shadow_price_forecast_15_min(
                date,
                end=end,
            )
            assert df.shape[0] > 0
            assert df.columns.tolist() == [
                "Interval Start",
                "Interval End",
                "Location",
                "Price",
            ]
            assert df["Interval Start"].min() >= pd.Timestamp(
                date,
                tz=self.iso.default_timezone,
            )
            assert df["Interval End"].max() <= pd.Timestamp(
                end,
                tz=self.iso.default_timezone,
            )

    @pytest.mark.parametrize(
        "date, end",
        [
            ("2025-03-20", "2025-03-22"),
        ],
    )
    def test_get_interval_nomogram_branch_shadow_prices_real_time_5_min(
        self,
        date,
        end,
    ):
        with caiso_vcr.use_cassette(
            f"get_interval_nomogram_branch_shadow_prices_real_time_5_min_{date}_{end}.yaml",
        ):
            df = self.iso.get_interval_nomogram_branch_shadow_prices_real_time_5_min(
                date,
                end=end,
            )
            assert df.shape[0] > 0
            assert df.columns.tolist() == [
                "Interval Start",
                "Interval End",
                "Location",
                "Price",
            ]
            assert df["Interval Start"].min() >= pd.Timestamp(
                date,
                tz=self.iso.default_timezone,
            )
            assert df["Interval End"].max() <= pd.Timestamp(
                end,
                tz=self.iso.default_timezone,
            )<|MERGE_RESOLUTION|>--- conflicted
+++ resolved
@@ -289,9 +289,6 @@
 
             self._check_solar_and_wind_forecast(df, 1)
 
-<<<<<<< HEAD
-    """get_curtailment_legacy"""
-=======
     def test_get_renewables_forecast_hasp_latest(self):
         with caiso_vcr.use_cassette(
             "test_get_renewables_forecast_hasp_latest.yaml",
@@ -478,8 +475,7 @@
                 tz=self.iso.default_timezone,
             )
 
-    """get_curtailment"""
->>>>>>> c5367bc3
+    """get_curtailment_legacy"""
 
     def _check_curtailment_legacy(self, df: pd.DataFrame):
         assert df.shape[0] > 0
