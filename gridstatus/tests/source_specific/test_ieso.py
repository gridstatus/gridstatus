--- conflicted
+++ resolved
@@ -2153,7 +2153,6 @@
         assert df["Interval Start"].min() == start + pd.Timedelta(days=1)
         assert df["Interval End"].max() == end + pd.Timedelta(days=2)
 
-<<<<<<< HEAD
     def _check_shadow_prices(self, df: pd.DataFrame):
         assert isinstance(df, pd.DataFrame)
         assert not df.empty
@@ -2192,7 +2191,6 @@
         with file_vcr.use_cassette(cassette_name):
             df = self.iso.get_shadow_prices_real_time_5_min(start, end=end)
             self._check_shadow_prices(df)
-=======
         """get_lmp_real_time_operating_reserves"""
 
     def _check_lmp_real_time_5_min_operating_reserves(self, data: pd.DataFrame) -> None:
@@ -2254,5 +2252,4 @@
         self._check_lmp_real_time_5_min_operating_reserves(data)
 
         assert data["Interval Start"].min() == start_date
-        assert data["Interval Start"].max() == end_date - pd.Timedelta(minutes=5)
->>>>>>> 806c2a2c
+        assert data["Interval Start"].max() == end_date - pd.Timedelta(minutes=5)