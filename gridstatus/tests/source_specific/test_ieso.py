--- conflicted
+++ resolved
@@ -11,11 +11,8 @@
     MAXIMUM_DAYS_IN_FUTURE_FOR_ZONAL_LOAD_FORECAST,
     MAXIMUM_DAYS_IN_PAST_FOR_COMPLETE_GENERATOR_REPORT,
     MAXIMUM_DAYS_IN_PAST_FOR_LOAD,
-<<<<<<< HEAD
+    ONTARIO_LOCATION,
     RESOURCE_ADEQUACY_REPORT_DATA_STRUCTURE_MAP,
-=======
-    ONTARIO_LOCATION,
->>>>>>> 3091f6bf
 )
 from gridstatus.tests.base_test_iso import BaseTestISO
 from gridstatus.tests.vcr_utils import RECORD_MODE, setup_vcr
