import pandas as pd
import pytest

import gridstatus
from gridstatus import Ercot, Markets, NotSupported
from gridstatus.tests.base_test_iso import BaseTestISO


class TestErcot(BaseTestISO):
    iso = Ercot()

    def test_get_as_prices(self):
        as_cols = [
            "Time",
            "Interval Start",
            "Interval End",
            "Market",
            "Non-Spinning Reserves",
            "Regulation Down",
            "Regulation Up",
            "Responsive Reserves",
        ]

        # today
        today = pd.Timestamp.now(tz=self.iso.default_timezone).date()

        df = self.iso.get_as_prices(today)
        assert df.shape[0] >= 0
        assert df.columns.tolist() == as_cols
        assert df["Time"].unique()[0].date() == today

        date = today - pd.Timedelta(days=3)
        df = self.iso.get_as_prices(date)
        assert df.shape[0] >= 0
        assert df.columns.tolist() == as_cols
        assert df["Time"].unique()[0].date() == date

        date = pd.Timestamp(2022, 11, 8).date()
        df = self.iso.get_as_prices(date, end="today")
        assert df.shape[0] >= 0
        assert df.columns.tolist() == as_cols
        assert df.Time.min().date() == date
        assert df.Time.max().date() == today

        date = today - pd.DateOffset(days=365)
        df = self.iso.get_as_prices(date)
        assert df.shape[0] >= 0
        assert df.columns.tolist() == as_cols
        assert df.Time.min().date() == date.date()

        df = self.iso.get_as_prices(date, end=today)

        for check_date in pd.date_range(date, today, freq="D", inclusive="left"):
            temp = df.loc[df.Time.dt.date == check_date.date()].copy()
            assert temp.shape[0] > 0

        date = pd.Timestamp(2022, 11, 8).date()
        end = pd.Timestamp(2022, 11, 30).date()
        df = self.iso.get_as_prices(date, end=end)
        assert df.shape[0] >= 0
        assert df.columns.tolist() == as_cols
        assert max(df.Time).date() == end
        assert min(df.Time).date() == date

    """get_fuel_mix"""

    def test_get_fuel_mix(self):
        # today
        cols = [
            "Time",
            "Coal and Lignite",
            "Hydro",
            "Nuclear",
            "Power Storage",
            "Solar",
            "Wind",
            "Natural Gas",
            "Other",
        ]
        df = self.iso.get_fuel_mix("today")
        self._check_fuel_mix(df)
        assert df.shape[0] >= 0
        assert df.columns.tolist() == cols

        # latest
        df = self.iso.get_fuel_mix("latest")
        self._check_fuel_mix(df)
        # returns two days of data
        assert df["Time"].dt.date.nunique() == 2
        assert df.shape[0] >= 0
        assert df.columns.tolist() == cols

    @pytest.mark.skip(reason="Not Applicable")
    def test_get_fuel_mix_date_or_start(self):
        pass

    def test_get_fuel_mix_historical(self):
        with pytest.raises(NotSupported):
            super().test_get_fuel_mix_historical()

    @pytest.mark.skip(reason="Not Applicable")
    def test_get_fuel_mix_historical_with_date_range(self):
        pass

    """get_lmp"""

    @pytest.mark.skip(reason="Not Applicable")
    def test_lmp_date_range(self, markets=None):
        pass

    @pytest.mark.skip(reason="Not Applicable")
    def test_get_lmp_historical(self, markets=None):
        pass

    def test_get_load_3_days_ago(self):
        today = pd.Timestamp.now(tz=self.iso.default_timezone).date()
        three_days_ago = today - pd.Timedelta(days=3)
        df = self.iso.get_load(three_days_ago)
        self._check_load(df)
        assert df["Time"].unique()[0].date() == three_days_ago

    """get_load_forecast"""

    def test_get_load_forecast_historical(self):
        with pytest.raises(NotSupported):
            super().test_get_load_forecast_historical()

    @pytest.mark.skip(reason="Not Applicable")
    def test_get_load_forecast_historical_with_date_range(self):
        pass

    """get_spp"""

    def test_get_spp_dam_latest_day_ahead_hourly_zone_should_raise_exception(self):
        with pytest.raises(ValueError):
            self.iso.get_spp(
                date="latest",
                market=Markets.DAY_AHEAD_HOURLY,
                location_type="Load Zone",
            )

    def test_get_spp_dam_today_day_ahead_hourly_hub(self):
        df = self.iso.get_spp(
            date="today",
            market=Markets.DAY_AHEAD_HOURLY,
            location_type="Trading Hub",
        )
        # minimum interval start is beginning of day
        assert df["Interval Start"].min().hour == 0
        assert df["Interval Start"].min().minute == 0
        self._check_ercot_spp(df, Markets.DAY_AHEAD_HOURLY, "Trading Hub")

    def test_get_spp_dam_today_day_ahead_hourly_node(self):
        df = self.iso.get_spp(
            date="today",
            market=Markets.DAY_AHEAD_HOURLY,
            location_type="Resource Node",
        )
        # minimum interval start is beginning of day
        assert df["Interval Start"].min().hour == 0
        assert df["Interval Start"].min().minute == 0
        self._check_ercot_spp(df, Markets.DAY_AHEAD_HOURLY, "Resource Node")

    def test_get_spp_dam_today_day_ahead_hourly_zone(self):
        df = self.iso.get_spp(
            date="today",
            market=Markets.DAY_AHEAD_HOURLY,
            location_type="Load Zone",
        )
        # minimum interval start is beginning of day
        assert df["Interval Start"].min().hour == 0
        assert df["Interval Start"].min().minute == 0
<<<<<<< HEAD
        import pdb

        pdb.set_trace()
=======
>>>>>>> 18aed2bc
        self._check_ercot_spp(df, Markets.DAY_AHEAD_HOURLY, "Load Zone")

    @pytest.mark.skip(reason="takes too long to run")
    def test_get_spp_rtm_historical(self):
        rtm = gridstatus.Ercot().get_rtm_spp(2020)
        assert isinstance(rtm, pd.DataFrame)
        assert len(rtm) > 0

    @pytest.mark.slow
    def test_get_spp_today_real_time_15_minutes_zone(self):
        df = self.iso.get_spp(
            date="today",
            market=Markets.REAL_TIME_15_MIN,
            location_type="Load Zone",
        )
        # minimum interval start is beginning of day
        assert df["Interval Start"].min().hour == 0
        assert df["Interval Start"].min().minute == 0
        self._check_ercot_spp(df, Markets.REAL_TIME_15_MIN, "Load Zone")

    def test_get_spp_two_days_ago_day_ahead_hourly_zone(self):
        two_days_ago = pd.Timestamp.now(
            tz=self.iso.default_timezone,
        ).date() - pd.Timedelta(
            days=2,
        )
        df = self.iso.get_spp(
            date=two_days_ago,
            market=Markets.DAY_AHEAD_HOURLY,
            location_type="Load Zone",
        )
        # minimum interval start is beginning of day
        assert df["Interval Start"].min().hour == 0
        assert df["Interval Start"].min().minute == 0
        self._check_ercot_spp(df, Markets.DAY_AHEAD_HOURLY, "Load Zone")

    @pytest.mark.slow
    def test_get_spp_two_days_ago_real_time_15_minutes_zone(self):
        two_days_ago = pd.Timestamp.now(
            tz=self.iso.default_timezone,
        ).date() - pd.Timedelta(
            days=2,
        )
        df = self.iso.get_spp(
            date=two_days_ago,
            market=Markets.REAL_TIME_15_MIN,
            location_type="Load Zone",
        )
        # minimum interval start is beginning of day
        assert df["Interval Start"].min().hour == 0
        assert df["Interval Start"].min().minute == 0
        self._check_ercot_spp(df, Markets.REAL_TIME_15_MIN, "Load Zone")

    """get_storage"""

    def test_get_storage_historical(self):
        with pytest.raises(NotImplementedError):
            super().test_get_storage_historical()

    def test_get_storage_today(self):
        with pytest.raises(NotImplementedError):
            super().test_get_storage_today()

    @staticmethod
    def _check_ercot_spp(df, market, location_type):
        """Common checks for SPP data:
        - Columns
        - One Market
        - One Location Type
        """
        cols = [
            "Time",
            "Interval Start",
            "Interval End",
            "Location",
            "Location Type",
            "Market",
            "SPP",
        ]
        assert df.shape[0] >= 0
        assert df.columns.tolist() == cols
        markets = df["Market"].unique()
        assert len(markets) == 1
        assert markets[0] == market.value

        location_types = df["Location Type"].unique()
        assert len(location_types) == 1
        assert location_types[0] == location_type<|MERGE_RESOLUTION|>--- conflicted
+++ resolved
@@ -170,12 +170,6 @@
         # minimum interval start is beginning of day
         assert df["Interval Start"].min().hour == 0
         assert df["Interval Start"].min().minute == 0
-<<<<<<< HEAD
-        import pdb
-
-        pdb.set_trace()
-=======
->>>>>>> 18aed2bc
         self._check_ercot_spp(df, Markets.DAY_AHEAD_HOURLY, "Load Zone")
 
     @pytest.mark.skip(reason="takes too long to run")
