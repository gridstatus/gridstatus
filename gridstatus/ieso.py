--- conflicted
+++ resolved
@@ -32,6 +32,8 @@
     MAXIMUM_DAYS_IN_PAST_FOR_ZONAL_LOAD_FORECAST,
     MINUTES_INTERVAL,
     NAMESPACES_FOR_XML,
+    ONTARIO_LOCATION,
+    PUBLIC_REPORTS_URL_PREFIX,
     RESOURCE_ADEQUACY_REPORT_DATA_STRUCTURE_MAP,
     ZONAL_LOAD_FORECAST_TEMPLATE_URL,
 )
@@ -42,95 +44,6 @@
     "public_certificates/ieso/intermediate_and_root.pem",
 )
 
-<<<<<<< HEAD
-=======
-# TODO (Will) Update when the new data goes live
-PUBLIC_REPORTS_URL_PREFIX = "https://reports-public-sandbox.ieso.ca/public"
-ONTARIO_LOCATION = "ONZP"
-
-"""LOAD CONSTANTS"""
-# Load hourly files go back 30 days
-MAXIMUM_DAYS_IN_PAST_FOR_LOAD = 30
-LOAD_INDEX_URL = "https://reports-public.ieso.ca/public/RealtimeConstTotals"
-
-# Each load file covers one hour. We have to use the xml instead of the csv because
-# the csv does not have demand for Ontario.
-LOAD_TEMPLATE_URL = f"{LOAD_INDEX_URL}/PUB_RealtimeConstTotals_YYYYMMDDHH.xml"
-
-
-"""LOAD FORECAST CONSTANTS"""
-# There's only one load forecast for Ontario. This data covers from 5 days ago
-# through tomorrow
-LOAD_FORECAST_URL = (
-    "https://www.ieso.ca/-/media/Files/IESO/Power-Data/Ontario-Demand-multiday.ashx"
-)
-
-"""ZONAL LOAD FORECAST CONSTANTS"""
-ZONAL_LOAD_FORECAST_INDEX_URL = (
-    "https://reports-public.ieso.ca/public/OntarioZonalDemand"
-)
-
-# Each forecast file contains data from the day in the filename going forward for
-# 34 days. The most recent file does not have a date in the filename.
-ZONAL_LOAD_FORECAST_TEMPLATE_URL = (
-    f"{ZONAL_LOAD_FORECAST_INDEX_URL}/PUB_OntarioZonalDemand_YYYYMMDD.xml"
-)
-
-# The farthest in the past that forecast files are available
-MAXIMUM_DAYS_IN_PAST_FOR_ZONAL_LOAD_FORECAST = 90
-# The farthest in the future that forecasts are available. Note that there are not
-# files for these future forecasts, they are in the current day's file.
-MAXIMUM_DAYS_IN_FUTURE_FOR_ZONAL_LOAD_FORECAST = 34
-
-"""REAL TIME FUEL MIX CONSTANTS"""
-FUEL_MIX_INDEX_URL = "https://reports-public.ieso.ca/public/GenOutputCapability/"
-
-# Updated every hour and each file has data for one day.
-# The most recent version does not have the date in the filename.
-FUEL_MIX_TEMPLATE_URL = f"{FUEL_MIX_INDEX_URL}/PUB_GenOutputCapability_YYYYMMDD.xml"
-
-# Number of past days for which the complete generator report is available.
-# Before this date, only total by fuel type is available.
-MAXIMUM_DAYS_IN_PAST_FOR_COMPLETE_GENERATOR_REPORT = 90
-
-"""HISTORICAL FUEL MIX CONSTANTS"""
-HISTORICAL_FUEL_MIX_INDEX_URL = (
-    "https://reports-public.ieso.ca/public/GenOutputbyFuelHourly/"
-)
-
-# Updated once a day and each file contains data for an entire year.
-HISTORICAL_FUEL_MIX_TEMPLATE_URL = (
-    f"{HISTORICAL_FUEL_MIX_INDEX_URL}/PUB_GenOutputbyFuelHourly_YYYY.xml"
-)
-
-
-MINUTES_INTERVAL = 5
-HOUR_INTERVAL = 1
-
-# Default namespace used in the XML files
-NAMESPACES_FOR_XML = {"": "http://www.ieso.ca/schema"}
-
-# Maps abbreviations used in the MCP real time data to the full names
-# used in the historical data
-IESO_ZONE_MAPPING = {
-    "MBSI": "Manitoba",
-    "PQSK": "Manitoba SK",
-    "MISI": "Michigan",
-    "MNSI": "Minnesota",
-    "NYSI": "New-York",
-    "ONZN": "Ontario",
-    "PQAT": "Quebec AT",
-    "PQBE": "Quebec B5D.B31L",
-    "PQDZ": "Quebec D4Z",
-    "PQDA": "Quebec D5A",
-    "PQHZ": "Quebec H4Z",
-    "PQHA": "Quebec H9A",
-    "PQPC": "Quebec P33C",
-    "PQQC": "Quebec Q4C",
-    "PQXY": "Quebec X2Y",
-}
-
->>>>>>> 3091f6bf
 
 class SurplusState(str, Enum):
     """Enum for surplus baseload generation states.
