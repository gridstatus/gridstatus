# flake8: noqa: E501

import datetime
import http.client
import os
import re
import time
from concurrent.futures import ThreadPoolExecutor, as_completed
from enum import Enum
from typing import Literal
from urllib.error import HTTPError
from warnings import warn
from xml.etree import ElementTree

import pandas as pd
import requests
import tqdm
import xmltodict
from bs4 import BeautifulSoup
from lxml import etree as lxml_etree

from gridstatus import utils
from gridstatus.base import ISOBase, NoDataFoundException, NotSupported
from gridstatus.decorators import support_date_range
from gridstatus.gs_logging import logger
from gridstatus.ieso_constants import (
    FUEL_MIX_TEMPLATE_URL,
    HISTORICAL_FUEL_MIX_TEMPLATE_URL,
    HOUR_INTERVAL,
    IESO_ZONE_MAPPING,
    INTERTIE_ACTUAL_SCHEDULE_FLOW_HOURLY_COLUMNS,
    LOAD_FORECAST_URL,
    LOAD_TEMPLATE_URL,
    MAXIMUM_DAYS_IN_FUTURE_FOR_ZONAL_LOAD_FORECAST,
    MAXIMUM_DAYS_IN_PAST_FOR_COMPLETE_GENERATOR_REPORT,
    MAXIMUM_DAYS_IN_PAST_FOR_LOAD,
    MAXIMUM_DAYS_IN_PAST_FOR_ZONAL_LOAD_FORECAST,
    MINUTES_INTERVAL,
    NAMESPACES_FOR_XML,
    ONTARIO_LOCATION,
    PUBLIC_REPORTS_URL_PREFIX,
    RESOURCE_ADEQUACY_REPORT_BASE_URL,
    RESOURCE_ADEQUACY_REPORT_DATA_STRUCTURE_MAP,
    ZONAL_LOAD_COLUMNS,
    ZONAL_LOAD_FORECAST_TEMPLATE_URL,
)

CURRENT_DIR = os.path.dirname(os.path.abspath(__file__))
CERTIFICATES_CHAIN_FILE = os.path.join(
    CURRENT_DIR,
    "public_certificates/ieso/intermediate_and_root.pem",
)

# Date when IESO switched to new market and retired several datasets
RETIRED_DATE = datetime.date(2025, 5, 1)


def retired_data_warning():
    warn(
        f"This dataset was retired on {RETIRED_DATE}. Only data prior to that date is available",
        UserWarning,
    )


class SurplusState(str, Enum):
    """Enum for surplus baseload generation states.

    The state is determined by the Action field in the report:
    - No Action (empty/null) -> No Surplus (white)
    - Other -> Managed with exports/curtailments/VG dispatch (green)
    - Manoeuvre -> Potential to dispatch nuclear units (yellow)
    - Shutdown -> Potential to shutdown nuclear units (red)
    """

    NO_SURPLUS = "No Surplus"
    MANAGED_WITH_EXPORTS = "Managed with Exports"
    NUCLEAR_DISPATCH = "Nuclear Dispatch"
    NUCLEAR_SHUTDOWN = "Nuclear Shutdown"


class IESO(ISOBase):
    """Independent Electricity System Operator (IESO)"""

    name = "Independent Electricity System Operator"
    iso_id = "ieso"

    # All data is provided in EST, and does not change with DST. This means there are
    # no repeated or missing hours in the raw data and we can safely use tz_localize
    # without setting ambiguous or nonexistent times.
    # https://www.ieso.ca/-/media/Files/IESO/Document-Library/engage/ca/ca-Introduction-to-the-Capacity-Auction.ashx
    default_timezone = "EST"

    status_homepage = "https://www.ieso.ca/en/Power-Data"

    @support_date_range(frequency="HOUR_START")
    def get_load(
        self,
        date: str | datetime.date | datetime.datetime,
        end: datetime.date | datetime.datetime | None = None,
        verbose: bool = False,
    ):
        """
        Get 5-minute load for the Market and Ontario for a given date or from
        date to end date.

        Args:
            date (datetime.date | datetime.datetime | str): The date to get the load for
                Can be a `datetime.date` or `datetime.datetime` object, or a string
                with the values "today" or "latest". If `end` is None, returns
                only data for this date.
            end (datetime.date | datetime.datetime, optional): End date. Defaults None
                If provided, returns data from `date` to `end` date. The `end` can be a
                `datetime.date` or `datetime.datetime` object.
            verbose (bool, optional): Print verbose output. Defaults to False.
            frequency (str, optional): Frequency of data. Defaults to "5min".

        Returns:
            pd.DataFrame: zonal load as a wide table with columns for each zone
        """
        retired_data_warning()

        today = utils._handle_date("today", tz=self.default_timezone)

        if date != "latest":
            if date.date() > today.date():
                raise NotSupported("Load data is not available for future dates.")

            if date.date() < today.date() - pd.Timedelta(
                days=MAXIMUM_DAYS_IN_PAST_FOR_LOAD,
            ):
                raise NotSupported(
                    f"Load data is not available for dates more than "
                    f"{MAXIMUM_DAYS_IN_PAST_FOR_LOAD} days in the past.",
                )

            # Return an empty dataframe when the date exceeds the current timestamp
            # since there's no load available yet.
            if date > pd.Timestamp.now(tz=self.default_timezone):
                return pd.DataFrame()
        elif date == "latest":
            date = pd.Timestamp.now(tz=self.default_timezone)

        df = self._retrieve_5_minute_load(date, end, verbose)

        cols_to_keep = [
            "Interval Start",
            "Interval End",
            "Market Total Load",
            "Ontario Load",
        ]

        df["Market Total Load"] = df["Market Total Load"].astype(float)
        df["Ontario Load"] = df["Ontario Load"].astype(float)

        return utils.move_cols_to_front(df, cols_to_keep)[cols_to_keep].reset_index(
            drop=True,
        )

    def _retrieve_5_minute_load(
        self,
        date: datetime.datetime,
        end: datetime.datetime | None = None,
        verbose: bool = False,
    ):
        # We have to add 1 to the hour to get the file because the filename with
        # hour x contains data for hour x-1. For example, to get data for
        # 9:00 - 9:55, we need to request the file for hour 10.
        # The hour should be in the range 1-24
        hour = date.hour + 1

        url = LOAD_TEMPLATE_URL.replace(
            "YYYYMMDDHH",
            f"{(date).strftime('%Y%m%d')}{hour:02d}",
        )

        r = self._request(url, verbose)

        root = ElementTree.fromstring(r.text)

        # Extracting all triples of Interval, Market Total Load, and Ontario Load
        interval_loads_and_demands = self._find_loads_at_each_interval_from_xml(root)

        df = pd.DataFrame(
            interval_loads_and_demands,
            columns=["Interval", "Market Total Load", "Ontario Load"],
        )

        delivery_date = root.find("DocBody/DeliveryDate", NAMESPACES_FOR_XML).text
        delivery_hour = int(root.find("DocBody/DeliveryHour", NAMESPACES_FOR_XML).text)

        df["Delivery Date"] = pd.Timestamp(delivery_date, tz=self.default_timezone)

        # The starting hour is 1, so we subtract 1 to get the hour in the range 0-23
        df["Delivery Hour Start"] = delivery_hour - 1
        # Multiply the interval minus 1 by 5 to get the minutes in the range 0-55
        df["Interval Minute Start"] = MINUTES_INTERVAL * (df["Interval"] - 1)

        df["Interval Start"] = (
            df["Delivery Date"]
            + pd.to_timedelta(df["Delivery Hour Start"], unit="h")
            + pd.to_timedelta(df["Interval Minute Start"], unit="m")
        )

        df["Interval End"] = df["Interval Start"] + pd.Timedelta(
            minutes=MINUTES_INTERVAL,
        )

        if end:
            return df[df["Interval End"] <= pd.Timestamp(end)]

        return df

    def get_load_forecast(self, date: str, verbose: bool = False):
        """
        Get forecasted load for Ontario. Supports only "latest" and "today" because
        there is only one load forecast.

        Args:
            date (str): Either "today" or "latest"
            verbose (bool, optional): Print verbose output. Defaults to False.

        Returns:
            pd.DataFrame: Ontario load forecast
        """
        if date not in ["today", "latest"]:
            raise NotSupported(
                "Only 'today' and 'latest' are supported for load forecasts.",
            )

        root = ElementTree.fromstring(self._request(LOAD_FORECAST_URL, verbose).text)

        # Extract values from <DataSet Series="Projected">
        projected_values = []

        # Iterate through the XML to find the DataSet with Series="Projected"
        for dataset in root.iter("DataSet"):
            if dataset.attrib.get("Series") == "Projected":
                for data in dataset.iter("Data"):
                    for value in data.iter("Value"):
                        projected_values.append(value.text)

        created_at = pd.Timestamp(
            root.find(".//CreatedAt").text,
            tz=self.default_timezone,
        )
        start_date = pd.Timestamp(
            root.find(".//StartDate").text,
            tz=self.default_timezone,
        )

        # Create the range of interval starts based on the number of values at an
        # hourly frequency
        interval_starts = pd.date_range(
            start_date,
            periods=len(projected_values),
            freq="h",
            tz=self.default_timezone,
        )

        # Create a DataFrame with the projected values
        df_projected = pd.DataFrame(projected_values, columns=["Ontario Load Forecast"])
        df_projected["Ontario Load Forecast"] = df_projected[
            "Ontario Load Forecast"
        ].astype(float)
        df_projected["Publish Time"] = created_at
        df_projected["Interval Start"] = interval_starts
        df_projected["Interval End"] = df_projected["Interval Start"] + pd.Timedelta(
            hours=HOUR_INTERVAL,
        )

        return utils.move_cols_to_front(
            df_projected,
            [
                "Interval Start",
                "Interval End",
                "Publish Time",
                "Ontario Load Forecast",
            ],
        )

    @support_date_range(frequency="DAY_START")
    def get_zonal_load_forecast(
        self,
        date: str | datetime.date | tuple[datetime.date, datetime.date],
        end: datetime.date | datetime.datetime | None = None,
        verbose: bool = False,
    ):
        """
        Get forecasted load by forecast zone (Ontario, East, West) for a given date
        or from date to end date. This method supports future dates.

        Supports data 90 days into the past and up to 34 days into the future.

        Args:
            date (datetime.date | datetime.datetime | str): The date to get the load for
                Can be a `datetime.date` or `datetime.datetime` object, or a string
                with the values "today" or "latest". If `end` is None, returns
                only data for this date.
            end (datetime.date | datetime.datetime, optional): End date. Defaults None
                If provided, returns data from `date` to `end` date. The `end` can be a
                `datetime.date` or `datetime.datetime` object.
            verbose (bool, optional): Print verbose output. Defaults to False.


        Returns:
            pd.DataFrame: forecasted load as a wide table with columns for each zone
        """

        today = utils._handle_date("today", tz=self.default_timezone)

        if date != "latest":
            date = utils._handle_date(date, tz=self.default_timezone)

            if date.date() < today.date() - pd.Timedelta(
                days=MAXIMUM_DAYS_IN_PAST_FOR_ZONAL_LOAD_FORECAST,
            ):
                # Forecasts are not support for past dates
                raise NotSupported(
                    "Past dates are not support for load forecasts more than "
                    f"{MAXIMUM_DAYS_IN_PAST_FOR_ZONAL_LOAD_FORECAST} days in the past.",
                )

            if date.date() > today.date() + pd.Timedelta(
                days=MAXIMUM_DAYS_IN_FUTURE_FOR_ZONAL_LOAD_FORECAST,
            ):
                raise NotSupported(
                    f"Dates more than {MAXIMUM_DAYS_IN_FUTURE_FOR_ZONAL_LOAD_FORECAST} "
                    "days in the future are not supported for load forecasts.",
                )

        # For future dates, the most recent forecast is used
        if date == "latest" or date.date() > today.date():
            url = ZONAL_LOAD_FORECAST_TEMPLATE_URL.replace("_YYYYMMDD", "")
        else:
            url = ZONAL_LOAD_FORECAST_TEMPLATE_URL.replace(
                "YYYYMMDD",
                date.strftime("%Y%m%d"),
            )

        r = self._request(url, verbose)

        # Initialize a list to store the parsed data
        data = []

        # Parse the XML file
        root = ElementTree.fromstring(r.content)

        published_time = root.find(".//CreatedAt", NAMESPACES_FOR_XML).text

        # Extracting data for each ZonalDemands within the Document
        for zonal_demands in root.findall(".//ZonalDemands", NAMESPACES_FOR_XML):
            delivery_date = zonal_demands.find(
                ".//DeliveryDate",
                NAMESPACES_FOR_XML,
            ).text

            for zonal_demand in zonal_demands.findall(
                ".//ZonalDemand/*",
                NAMESPACES_FOR_XML,
            ):
                # The zone name is the tag name without the namespace
                zone_name = zonal_demand.tag[(zonal_demand.tag.rfind("}") + 1) :]

                for demand in zonal_demand.findall(".//Demand", NAMESPACES_FOR_XML):
                    hour = demand.find(".//DeliveryHour", NAMESPACES_FOR_XML).text
                    energy_mw = demand.find(".//EnergyMW", NAMESPACES_FOR_XML).text

                    data.append(
                        {
                            "DeliveryDate": delivery_date,
                            "Zone": zone_name,
                            "DeliveryHour": hour,
                            "EnergyMW": energy_mw,
                        },
                    )

        df = pd.DataFrame(data)

        # Convert columns to appropriate data types
        df["DeliveryHour"] = df["DeliveryHour"].astype(int)
        df["EnergyMW"] = df["EnergyMW"].astype(float)
        df["DeliveryDate"] = pd.to_datetime(df["DeliveryDate"])

        df["Interval Start"] = (
            # Need to subtract 1 from the DeliveryHour since that represents the
            # ending hour of the interval. (1 represents 00:00 - 01:00)
            df["DeliveryDate"] + pd.to_timedelta(df["DeliveryHour"] - 1, unit="h")
        ).dt.tz_localize(self.default_timezone)

        df["Interval End"] = df["Interval Start"] + pd.Timedelta(hours=HOUR_INTERVAL)

        # Pivot the table to wide
        pivot_df = df.pivot_table(
            index=["Interval Start", "Interval End"],
            columns="Zone",
            values="EnergyMW",
            aggfunc="first",
        ).reset_index()

        pivot_df["Publish Time"] = pd.Timestamp(
            published_time,
            tz=self.default_timezone,
        )

        pivot_df = utils.move_cols_to_front(
            pivot_df,
            [
                "Interval Start",
                "Interval End",
                "Publish Time",
                "Ontario",
            ],
        )

        pivot_df.columns.name = None

        col_mapper = {
            col: f"{col} Load Forecast" for col in ["Ontario", "East", "West"]
        }

        pivot_df = pivot_df.rename(columns=col_mapper)

        # Return all the values from the latest forecast
        if date == "latest":
            return pivot_df

        # If no end is provided, return data from single date
        if not end:
            return pivot_df[pivot_df["Publish Time"].dt.date == date.date()]

        # Return data from date to end date
        end_date = utils._handle_date(end, tz=self.default_timezone)

        return pivot_df[
            (pivot_df["Publish Time"] >= date) & (pivot_df["Publish Time"] <= end_date)
        ]

    def get_fuel_mix(
        self,
        date: str | datetime.date | datetime.datetime,
        end: datetime.date | datetime.datetime | None = None,
        verbose: bool = False,
    ):
        """
        Hourly output and capability for each fuel type (summed over all generators)
        for a given date or from date to end. Variable generators (solar and wind)
        have a forecast.

        Args:
            date (datetime.date | datetime.datetime | str): The date to get the load for
                Can be a `datetime.date` or `datetime.datetime` object, or a string
                with the values "today" or "latest". If `end` is None, returns
                only data for this date.
            end (datetime.date | datetime.datetime, optional): End date. Defaults None
                If provided, returns data from `date` to `end` date. The `end` can be a
                `datetime.date` or `datetime.datetime` object.
            verbose (bool, optional): Print verbose output. Defaults to False.

        Returns:
            pd.DataFrame: fuel mix
        """
        # Required because this method is not decorated with support_date_range
        if isinstance(date, tuple):
            date, end = date

        # Boolean for whether to use the historical fuel mix data
        use_historical = False

        if date != "latest":
            today = utils._handle_date("today", tz=self.default_timezone)
            date = utils._handle_date(date, tz=self.default_timezone)

            if date.date() < today.date() - pd.Timedelta(
                days=MAXIMUM_DAYS_IN_PAST_FOR_COMPLETE_GENERATOR_REPORT,
            ):
                use_historical = True
            elif date.date() > today.date():
                raise NotSupported("Fuel mix data is not available for future dates.")

        if use_historical:
            data = self._retrieve_historical_fuel_mix(date, end, verbose)
        else:
            data = (
                self._retrieve_fuel_mix(date, end, verbose)
                .groupby(["Fuel Type", "Interval Start", "Interval End"])
                .sum(numeric_only=True)
                .reset_index()
            )

            pivoted = data.pivot_table(
                index=["Interval Start", "Interval End"],
                columns="Fuel Type",
                values="Output MW",
            ).reset_index()

            pivoted.columns = [c.title() for c in pivoted.columns]
            pivoted.index.name = None

            data = pivoted.copy()

        # Older data does not have the other fuel type
        if "Other" not in data.columns:
            data["Other"] = pd.NA

        data = utils.move_cols_to_front(
            data,
            [
                "Interval Start",
                "Interval End",
                "Biofuel",
                "Gas",
                "Hydro",
                "Nuclear",
                "Solar",
                "Wind",
            ],
        )

        if end:
            end = utils._handle_date(end, tz=self.default_timezone)

            return data[
                (data["Interval Start"] >= date) & (data["Interval Start"] <= end)
            ].reset_index(drop=True)

        elif date == "latest":
            return data

        return data[data["Interval Start"] >= date].reset_index(drop=True)

    def get_generator_report_hourly(
        self,
        date: str | datetime.date | datetime.datetime,
        end: datetime.date | datetime.datetime | None = None,
        verbose: bool = False,
    ):
        """
        Hourly output for each generator for a given date or from date to end.
        Variable generators (solar and wind) have a forecast and available capacity.
        Non-variable generators have a capability.

        Args:
            date (datetime.date | datetime.datetime | str): The date to get the load for
                Can be a `datetime.date` or `datetime.datetime` object, or a string
                with the values "today" or "latest". If `end` is None, returns
                only data for this date.
            end (datetime.date | datetime.datetime, optional): End date. Defaults None
                If provided, returns data from `date` to `end` date. The `end` can be a
                `datetime.date` or `datetime.datetime` object.
            verbose (bool, optional): Print verbose output. Defaults to False.

        Returns:
            pd.DataFrame: generator output and capability/available capacity
        """
        # Required because this method is not decorated with support_date_range
        if isinstance(date, tuple):
            date, end = date

        if date != "latest":
            today = utils._handle_date("today", tz=self.default_timezone)
            date = utils._handle_date(date, tz=self.default_timezone)

            if date.date() < today.date() - pd.Timedelta(
                days=MAXIMUM_DAYS_IN_PAST_FOR_COMPLETE_GENERATOR_REPORT,
            ):
                raise NotSupported(
                    f"Generator output and capability data is not available for dates "
                    f"more than {MAXIMUM_DAYS_IN_PAST_FOR_COMPLETE_GENERATOR_REPORT} "
                    "days in the past.",
                )
            elif date.date() > today.date():
                raise NotSupported(
                    "Generator output and capability data is not available for future "
                    "dates.",
                )

        data = self._retrieve_fuel_mix(date, end, verbose)

        data = utils.move_cols_to_front(
            data,
            [
                "Interval Start",
                "Interval End",
                "Generator Name",
                "Fuel Type",
                "Output MW",
                "Capability MW",
                "Available Capacity MW",
                "Forecast MW",
            ],
        ).sort_values(["Interval Start", "Fuel Type", "Generator Name"])

        if end:
            end = utils._handle_date(end, tz=self.default_timezone)

            return data[
                (data["Interval Start"] >= date) & (data["Interval Start"] <= end)
            ].reset_index(drop=True)

        if date == "latest":
            return data.reset_index(drop=True)

        return data[data["Interval Start"] >= date].reset_index(drop=True)

    @support_date_range(frequency="DAY_START")
    def _retrieve_fuel_mix(
        self,
        date: (
            str
            | datetime.date
            | datetime.datetime
            | tuple[datetime.date, datetime.date]
        ),
        end: datetime.date | datetime.datetime | None = None,
        verbose: bool = False,
    ):
        """Retrieve fuel mix data for a given date or date range.

            date (str | date | datetime | tuple[date, date]): The date or date range
                to retrieve fuel mix data for.
            end (date | datetime | None, optional): The end date of the date range.
                Defaults to None.
            verbose (bool, optional): Whether to print verbose output. Defaults to False.

        Returns:
            pd.DataFrame: Fuel mix data
        """
        url = FUEL_MIX_TEMPLATE_URL.replace(
            "_YYYYMMDD",
            date.strftime("_%Y%m%d") if date != "latest" else "",
        )

        r = self._request(url, verbose)

        root = ElementTree.fromstring(r.content)

        # Define the namespace map. This is different than all the other XML files
        ns = {"": "http://www.theIMO.com/schema"}

        date = root.find(".//Date", ns).text

        data = []

        for gen in root.findall(".//Generator", ns):
            generator_name = gen.find("GeneratorName", ns).text
            fuel_type = gen.find("FuelType", ns).text

            for output in gen.findall("Outputs/Output", ns):
                hour = output.find("Hour", ns).text
                energy_mw = (
                    output.find("EnergyMW", ns).text
                    if output.find(
                        "EnergyMW",
                        ns,
                    )
                    is not None
                    else None
                )

                # For SOLAR/WIND, the forecast is stored under the capability and these
                # Fuel types have an available capacity. See the schema definition:
                # http://reports.ieso.ca/docrefs/schema/GenOutputCapability_r3.xsd
                # There is no capability for these generators.
                if fuel_type in ["SOLAR", "WIND"]:
                    forecast_mw = (
                        gen.find(f".//Capabilities/Capability[Hour='{hour}']", ns)
                        .find("EnergyMW", ns)
                        .text
                    )

                    available_capacity_mw = (
                        gen.find(
                            f".//Capacities/AvailCapacity[Hour='{hour}']",
                            ns,
                        )
                        .find("EnergyMW", ns)
                        .text
                    )

                    capability_mw = None

                # For non-SOLAR/WIND, there is no forecast or available capacity.
                # Instead, there is a capability.
                else:
                    forecast_mw = None

                    capability_mw = (
                        gen.find(
                            f".//Capabilities/Capability[Hour='{hour}']",
                            ns,
                        )
                        .find("EnergyMW", ns)
                        .text
                    )

                    available_capacity_mw = None

                data.append(
                    [
                        date,
                        hour,
                        generator_name,
                        fuel_type,
                        energy_mw,
                        capability_mw,
                        available_capacity_mw,
                        forecast_mw,
                    ],
                )

        columns = [
            "Date",
            "Hour",
            "Generator Name",
            "Fuel Type",
            "Output MW",
            "Capability MW",
            "Available Capacity MW",
            "Forecast MW",
        ]

        # Creating the DataFrame with the correct date
        df = pd.DataFrame(data, columns=columns)
        df["Interval Start"] = (
            pd.to_datetime(df["Date"])
            + pd.to_timedelta(
                # Subtract 1 from the hour because hour 1 is from 00:00 - 01:00
                df["Hour"].astype(int) - 1,
                unit="h",
            )
        ).dt.tz_localize(self.default_timezone)

        df["Interval End"] = df["Interval Start"] + pd.Timedelta(hours=1)

        float_cols = [
            "Output MW",
            "Capability MW",
            "Available Capacity MW",
            "Forecast MW",
        ]

        df[float_cols] = df[float_cols].astype(float)

        return df.drop(columns=["Date", "Hour"])

    @support_date_range(frequency="YEAR_START")
    def _retrieve_historical_fuel_mix(
        self,
        date: (
            str
            | datetime.date
            | datetime.datetime
            | tuple[datetime.date, datetime.date]
        ),
        end: datetime.date | datetime.datetime | None = None,
        verbose: bool = False,
    ):
        date = utils._handle_date(date, tz=self.default_timezone)

        url = HISTORICAL_FUEL_MIX_TEMPLATE_URL.replace(
            "YYYY",
            str(date.year),
        )

        r = self._request(url, verbose)

        root = ElementTree.fromstring(r.content)
        ns = NAMESPACES_FOR_XML.copy()
        data = []

        # Iterate through each day
        for day_data in root.findall(".//DailyData", ns):
            date = (
                day_data.find("Day", ns).text
                if day_data.find("Day", ns) is not None
                else None
            )

            # Iterate through each hour of the day
            for hourly_data in day_data.findall("HourlyData", ns):
                hour = (
                    hourly_data.find("Hour", ns).text
                    if hourly_data.find("Hour", ns) is not None
                    else None
                )

                # Initialize fuel type outputs
                fuel_outputs = {
                    "NUCLEAR": 0,
                    "GAS": 0,
                    "HYDRO": 0,
                    "WIND": 0,
                    "SOLAR": 0,
                    "BIOFUEL": 0,
                }

                # Extracting output for each fuel type
                for fuel_total in hourly_data.findall("FuelTotal", ns):
                    fuel_type = (
                        fuel_total.find("Fuel", ns).text
                        if fuel_total.find("Fuel", ns) is not None
                        else None
                    )
                    output = (
                        fuel_total.find(".//Output", ns).text
                        if fuel_total.find(".//Output", ns) is not None
                        else 0
                    )

                    if fuel_type in fuel_outputs:
                        fuel_outputs[fuel_type] = float(output)

                # Adding the row to the data list
                row = [date, hour] + list(fuel_outputs.values())
                data.append(row)

        columns = ["Date", "Hour"] + list(fuel_outputs.keys())
        columns = [c.title() for c in columns]

        # Creating the DataFrame with the adjusted parsing logic
        df = pd.DataFrame(data, columns=columns)
        df["Interval Start"] = (
            pd.to_datetime(df["Date"])
            + pd.to_timedelta(
                # Subtract 1 from the hour because hour 1 is from 00:00 - 01:00
                df["Hour"].astype(int) - 1,
                unit="h",
            )
        ).dt.tz_localize(self.default_timezone)

        df["Interval End"] = df["Interval Start"] + pd.Timedelta(hours=1)

        return utils.move_cols_to_front(
            df,
            [
                "Interval Start",
                "Interval End",
                "Nuclear",
                "Gas",
                "Hydro",
                "Wind",
                "Solar",
                "Biofuel",
            ],
        ).drop(columns=["Date", "Hour"])

    # Function to extract data for a specific Market Quantity considering namespace
    def _extract_load_in_market_quantity(
        self,
        market_quantity_element: ElementTree.Element,
        market_quantity_name: str,
    ):
        for mq in market_quantity_element.findall("MQ", NAMESPACES_FOR_XML):
            market_quantity = mq.find("MarketQuantity", NAMESPACES_FOR_XML).text

            if market_quantity_name in market_quantity:
                return mq.find("EnergyMW", NAMESPACES_FOR_XML).text

        return None

    # Function to find all triples of 'Interval', 'Market Total Load', and
    # 'Ontario Load' in the XML file
    def _find_loads_at_each_interval_from_xml(self, root_element: ElementTree.Element):
        interval_load_demand_triples = []

        for interval_energy in root_element.findall(
            "DocBody/Energies/IntervalEnergy",
            NAMESPACES_FOR_XML,
        ):
            interval = interval_energy.find("Interval", NAMESPACES_FOR_XML).text
            market_total_load = self._extract_load_in_market_quantity(
                interval_energy,
                "Total Energy",
            )
            ontario_load = self._extract_load_in_market_quantity(
                interval_energy,
                "ONTARIO DEMAND",
            )

            if market_total_load and ontario_load:
                interval_load_demand_triples.append(
                    [int(interval), float(market_total_load), float(ontario_load)],
                )

        return interval_load_demand_triples

    @support_date_range(frequency="HOUR_START")
    def get_mcp_real_time_5_min(
        self,
        date: str | datetime.date | datetime.datetime,
        end: datetime.date | datetime.datetime | None = None,
        verbose: bool = False,
    ):
        retired_data_warning()

        # This file always has the latest data for the current hour
        if date == "latest":
            url = "https://reports-public.ieso.ca/public/RealtimeMktPrice/PUB_RealtimeMktPrice.csv"  # noqa: E501
        else:
            hour = date.hour
            # The report has the hour ending in the filename so we need to add 1 to
            # get the file for the hour ending
            url = f"https://reports-public.ieso.ca/public/RealtimeMktPrice/PUB_RealtimeMktPrice_{date.strftime('%Y%m%d')}{hour + 1:02d}.csv"  # noqa: E501

        try:
            data = pd.read_csv(
                url,
                skiprows=4,
                header=None,
                usecols=[0, 1, 2, 3, 4],
                names=["Hour Ending", "Interval", "Component", "Location", "Price"],
            )
        except HTTPError as e:
            if e.code == 404:
                raise NotSupported(
                    f"MCP data is not available for the requested date {date}. Try using the historical method.",  # noqa: E501
                )

        data["Delivery Date"] = date.date()
        data["Location"] = data["Location"].map(IESO_ZONE_MAPPING)

        return self._handle_mcp_data(data)

    @support_date_range(frequency="YEAR_START")
    def get_mcp_historical_5_min(
        self,
        date: str | datetime.date | datetime.datetime,
        end: datetime.date | datetime.datetime | None = None,
        verbose: bool = False,
    ):
        url = f"https://reports-public.ieso.ca/public/RealtimeMktPriceYear/PUB_RealtimeMktPriceYear_{date.year}.csv"

        raw_data = pd.read_csv(url, skiprows=3, header=[0, 1])

        # Columns are multi-level
        data = raw_data.melt(
            id_vars=[
                ("Unnamed: 0_level_0", "DELIVERY_DATE"),
                ("Unnamed: 1_level_0", "DELIVERY_HOUR"),
                ("Unnamed: 2_level_0", "INTERVAL"),
            ],
        )

        data.columns = [
            "Delivery Date",
            "Hour Ending",
            "Interval",
            "Location",
            "Component",
            "Price",
        ]

        return self._handle_mcp_data(data)

    def _handle_mcp_data(self, data: pd.DataFrame) -> pd.DataFrame:
        data["Interval End"] = (
            pd.to_datetime(data["Delivery Date"])
            + pd.to_timedelta(data["Hour Ending"] - 1, unit="h")
            # Each interval is 5 minutes
            + (5 * pd.to_timedelta(data["Interval"], unit="m"))
        ).dt.tz_localize(self.default_timezone)

        data["Interval Start"] = data["Interval End"] - pd.Timedelta(minutes=5)

        # Pivot so each component is a column
        data = data.pivot_table(
            index=["Interval Start", "Interval End", "Location"],
            columns="Component",
            values="Price",
        ).reset_index()

        data = data.rename(
            columns={
                "10N": "Non-sync 10 Min",
                "10S": "Sync 10 Min",
                "30R": "Reserves 30 Min",
                "ENGY": "Energy",
            },
        )

        data = data[
            [
                "Interval Start",
                "Interval End",
                "Location",
                "Non-sync 10 Min",
                "Sync 10 Min",
                "Reserves 30 Min",
                "Energy",
            ]
        ]

        return data.sort_values(["Interval Start", "Location"])

    @support_date_range(frequency="DAY_START")
    def get_hoep_real_time_hourly(
        self,
        date: str | datetime.date | datetime.datetime,
        end: datetime.date | datetime.datetime | None = None,
        verbose: bool = False,
    ) -> pd.DataFrame:
        retired_data_warning()

        if date == "latest":
            return self.get_hoep_real_time_hourly("today", verbose=verbose)

        if utils.is_today(date, tz=self.default_timezone):
            # This file always contains the most recent file for today
            url = "https://reports-public.ieso.ca/public/DispUnconsHOEP/PUB_DispUnconsHOEP.csv"  # noqa: E501
        else:
            # The most recent file for a give date does not have a version number
            url = f"https://reports-public.ieso.ca/public/DispUnconsHOEP/PUB_DispUnconsHOEP_{date.strftime('%Y%m%d')}.csv"  # noqa: E501

        # Data is only available for a limited number of days through this method
        try:
            data = pd.read_csv(
                url,
                skiprows=4,
                usecols=[0, 1],
                header=None,
                names=["Hour Ending", "HOEP"],
            )
        except HTTPError as e:
            if e.code == 404:
                raise NotSupported(
                    f"HOEP data is not available for the requested date {date}. Try using the historical method.",  # noqa: E501
                )
            raise

        data["Interval End"] = (
            date.normalize().tz_localize(None)
            + pd.to_timedelta(data["Hour Ending"].astype(int), unit="h")
        ).dt.tz_localize(self.default_timezone)
        data["Interval Start"] = data["Interval End"] - pd.Timedelta(hours=1)

        data = data[["Interval Start", "Interval End", "HOEP"]]

        return data.sort_values("Interval Start")

    @support_date_range(frequency="YEAR_START")
    def get_hoep_historical_hourly(
        self,
        date: str | datetime.date | datetime.datetime,
        end: datetime.date | datetime.datetime | None = None,
        verbose: bool = False,
    ):
        retired_data_warning()

        url = f"https://reports-public.ieso.ca/public/PriceHOEPPredispOR/PUB_PriceHOEPPredispOR_{date.year}.csv"  # noqa: E501

        data = pd.read_csv(url, skiprows=1, header=2)

        data["Interval End"] = (
            pd.to_datetime(data["Date"]) + pd.to_timedelta(data["Hour"], unit="h")
        ).dt.tz_localize(self.default_timezone)

        data["Interval Start"] = data["Interval End"] - pd.Timedelta(hours=1)

        data = data[
            [
                "Interval Start",
                "Interval End",
                "HOEP",
                "Hour 1 Predispatch",
                "Hour 2 Predispatch",
                "Hour 3 Predispatch",
                "OR 10 Min Sync",
                "OR 10 Min non-sync",
                "OR 30 Min",
            ]
        ]

        return data.sort_values("Interval Start")

    def _request(self, url: str, verbose: bool = False):
        logger.info(f"Fetching URL: {url}")

        max_retries = 3
        retry_num = 0
        sleep = 5

        # This URL is missing a complete certificate chain. The browser knows how
        # to retrieve the intermediate certificates, but requests does not. Therefore,
        # we need to provide the certificate chain manually (intermediate and root).
        if "www.ieso.ca" in url:
            tls_verify = CERTIFICATES_CHAIN_FILE
        else:
            tls_verify = True

        while retry_num < max_retries:
            r = requests.get(url, verify=tls_verify)

            if r.ok:
                break

            # If the file is not found, there is no need to retry
            if r.status_code == 404:
                raise NoDataFoundException(
                    f"File not found at {url}. Please check the URL.",
                )

            retry_num += 1
            logger.info(f"Request failed. Error: {r.reason}. Retrying {retry_num}...")

            time.sleep(sleep)

            sleep *= 2

        if not r.ok:
            raise Exception(
                f"Failed to retrieve data from {url} in {max_retries} tries.",
            )

        return r

    @support_date_range(frequency="DAY_START")
    def get_resource_adequacy_report(
        self,
        date: str | datetime.date | datetime.datetime,
        end: datetime.date | datetime.datetime | None = None,
        vintage: Literal["all", "latest"] = "latest",
        last_modified: str | datetime.date | datetime.datetime | None = None,
    ) -> pd.DataFrame:
        """Retrieve and parse the Resource Adequacy Report for a given date.

        Args:
            date (str | datetime.date | datetime.datetime): The date for which to get the report
            end (datetime.date | datetime.datetime | None): The end date for the range of reports to get
            vintage (Literal["all", "latest"]): The version of the report to get
            last_modified (str | datetime.date | datetime.datetime | None): The last modified time after which to get report(s)

        Returns:
            pd.DataFrame: The Resource Adequacy Report df for the given date
        """
        if last_modified:
            last_modified = utils._handle_date(last_modified, tz=self.default_timezone)

        if vintage == "latest":
            json_data, file_last_modified = self._get_latest_resource_adequacy_json(
                date,
                last_modified,
            )
            df = self._parse_resource_adequacy_report(json_data)
            df["Last Modified"] = file_last_modified

        elif vintage == "all":
            json_data_with_times = self._get_all_resource_adequacy_jsons(
                date,
                last_modified,
            )
            dfs = []
            for json_data, file_last_modified in json_data_with_times:
                df = self._parse_resource_adequacy_report(json_data)
                df["Last Modified"] = file_last_modified
                dfs.append(df)
            df = pd.concat(dfs)

        df = utils.move_cols_to_front(
            df,
            [
                "Interval Start",
                "Interval End",
                "Publish Time",
                "Last Modified",
            ],
        )
        logger.debug(f"DataFrame Shape: {df.shape}")
        return df.sort_values(["Interval Start", "Publish Time", "Last Modified"])

    # Note(Kladar): This might be fairly generalizable to other XML reports from IESO
    def _get_latest_resource_adequacy_json(
        self,
        date: str | datetime.date | datetime.datetime,
        last_modified: pd.Timestamp | None = None,
    ) -> tuple[dict, datetime.datetime]:
        """Retrieve the Resource Adequacy Report for a given date and convert to JSON. There are often many
        files for a given date, so this function will return the file with the highest version number. It does
        not retrieve arbitrary files of lower version numbers.

        Args:
            date (str | datetime.date | datetime.datetime): The date for which to get the report
            last_modified (str | datetime.date | datetime.datetime | None): The last modified time after which to get report(s)

        Returns:
            tuple[dict, datetime.datetime]: The Resource Adequacy Report JSON and its last modified time
        """
        base_url = RESOURCE_ADEQUACY_REPORT_BASE_URL

        if isinstance(date, (datetime.datetime, datetime.date)):
            date_str = date.strftime("%Y%m%d")
        else:
            date_str = date.replace("-", "")

        file_prefix = f"PUB_Adequacy3_{date_str}"

        r = self._request(base_url)
        files = re.findall(f'href="({file_prefix}.*?.xml)"', r.text)
        last_modified_times = re.findall(r"(\d{2}-\w{3}-\d{4} \d{2}:\d{2})", r.text)
        files_and_times = zip(files, last_modified_times)

        if not files:
            raise FileNotFoundError(
                f"No resource adequacy files found for date {date_str}",
            )

        if last_modified:
            if last_modified.tz is None:
                last_modified = utils._handle_date(
                    last_modified,
                    tz=self.default_timezone,
                )
            filtered_files = [
                (file, time)
                for file, time in files_and_times
                if pd.Timestamp(time, tz=self.default_timezone) >= last_modified
            ]
            logger.info(
                f"Found {len(filtered_files)} files after last modified time {last_modified}",
            )
        else:
            filtered_files = list(files_and_times)

        if not filtered_files:
            raise FileNotFoundError(
                f"No files found for date {date_str} after last modified time {last_modified}",
            )

        unversioned_file = next(
            ((f, t) for f, t in filtered_files if "_v" not in f),
            None,
        )

        if unversioned_file:
            latest_file, file_time = unversioned_file
        else:
            latest_file, file_time = max(
                filtered_files,
                key=lambda x: int(x[0].split("_v")[-1].replace(".xml", "")),
            )

        logger.info(f"Latest file: {latest_file}")
        url = f"{base_url}/{latest_file}"
        r = self._request(url)
        json_data = xmltodict.parse(r.text)
        last_modified_time = pd.Timestamp(file_time, tz=self.default_timezone)

        return json_data, last_modified_time

    def _fetch_and_parse_file(self, base_url: str, file: str) -> dict:
        url = f"{base_url}/{file}"
        r = self._request(url)
        return xmltodict.parse(r.text)

    def _get_all_resource_adequacy_jsons(
        self,
        date: str | datetime.date | datetime.datetime,
        last_modified: pd.Timestamp | None = None,
    ) -> list[tuple[dict, datetime.datetime]]:
        """Retrieve all Resource Adequacy Report JSONs for a given date. There are often many
        files for a given date, so this function will return all files, the data of which may be separated
        by publish time.

        Args:
            date (str | datetime.date | datetime.datetime): The date for which to get the report
            last_modified (str | datetime.date | datetime.datetime | None): The last modified time after which to get report(s)

        Returns:
            dict: The Resource Adequacy Report JSON for the given date
        """
        base_url = RESOURCE_ADEQUACY_REPORT_BASE_URL

        if isinstance(date, (datetime.datetime, datetime.date)):
            date_str = date.strftime("%Y%m%d")
        else:
            date_str = date.replace("-", "")

        file_prefix = f"PUB_Adequacy3_{date_str}"

        r = self._request(base_url)

        pattern = '<a href="({}.*?.xml)">.*?</a>\\s+(\\d{{2}}-\\w{{3}}-\\d{{4}} \\d{{2}}:\\d{{2}})'
        file_rows = re.findall(pattern.format(file_prefix), r.text)

        if not file_rows:
            raise FileNotFoundError(
                f"No resource adequacy files found for date {date_str}",
            )

        if last_modified:
            if last_modified.tz is None:
                last_modified = utils._handle_date(
                    last_modified,
                    tz=self.default_timezone,
                )
            filtered_files = [
                (file, time)
                for file, time in file_rows
                if pd.Timestamp(time, tz=self.default_timezone) >= last_modified
            ]
            logger.info(
                f"Found {len(filtered_files)} files after last modified time {last_modified}",
            )
        else:
            filtered_files = file_rows

        if not filtered_files:
            raise FileNotFoundError(
                f"No files found for date {date_str} after last modified time {last_modified}",
            )

        json_data_with_times = []
        max_retries = 3
        retry_delay = 2

        with ThreadPoolExecutor(max_workers=min(10, len(filtered_files))) as executor:
            future_to_file = {
                executor.submit(self._fetch_and_parse_file, base_url, file): (
                    file,
                    time,
                )
                for file, time in filtered_files
            }

            for future in as_completed(future_to_file):
                file, time = future_to_file[future]
                retries = 0
                while retries < max_retries:
                    try:
                        logger.info(f"Processing file {file}...")
                        json_data = future.result()
                        json_data_with_times.append(
                            (json_data, pd.Timestamp(time, tz=self.default_timezone)),
                        )
                        break
                    except http.client.RemoteDisconnected as e:
                        retries += 1
                        if retries == max_retries:
                            logger.error(
                                f"Remote connection closed for file {file}: {str(e)}",
                            )
                            break
                        logger.warning(
                            f"Remote connection closed for file {file}: {str(e)}. Retrying in {retry_delay} seconds...",
                        )
                        time.sleep(retry_delay)
                        retry_delay *= 2
                    except Exception as e:
                        logger.error(
                            f"Unexpected error processing file {file}: {str(e)}",
                        )
                        break

        return json_data_with_times

    def _parse_resource_adequacy_report(self, json_data: dict) -> pd.DataFrame:
        """Parse the Resource Adequacy Report JSON into DataFrames."""
        document_body = json_data["Document"]["DocBody"]
        report_data = []
        data_map = RESOURCE_ADEQUACY_REPORT_DATA_STRUCTURE_MAP

        # TODO(Kladar): this is clunky and could definitely be generalized to reduce
        # linecount, but it works for now. I kind of move around the report JSON to where I want
        # to extract data and then extract it, and that movement could be abstracted away
        # NOTE(kladar): suggested libraries that does this sort of thing are `dpath` and `glom` https://github.com/mahmoud/glom
        def get_nested_data(data: dict, path: list[str]) -> dict:
            """Helper function to traverse nested data using a path."""
            for key in path:
                data = data[key]
            return data

        logger.debug("Parsing resource adequacy report file json...")
        for section_name, section_data in data_map.items():
            if "hourly" in section_data:
                for metric_name, config in section_data["hourly"].items():
                    self._extract_hourly_values(
                        data=document_body,
                        path=config["path"],
                        column_name=metric_name,
                        value_key=config["value_key"],
                        report_data=report_data,
                    )

            if "fuel_type_hourly" in section_data:
                fuel_type_config = section_data["fuel_type_hourly"]
                resources = list(
                    get_nested_data(document_body, fuel_type_config["path"]),
                )

                for resource in resources:
                    fuel_type = resource.get("FuelType")
                    if fuel_type in fuel_type_config["resources"]:
                        metrics = fuel_type_config["resources"][fuel_type]
                        for metric, config in metrics.items():
                            self._extract_hourly_values(
                                data=resource,
                                path=config["path"],
                                column_name=f"{fuel_type} {metric}",
                                value_key=config["value_key"],
                                report_data=report_data,
                            )

            for zonal_section in ["zonal_import_hourly", "zonal_export_hourly"]:
                if zonal_section in section_data:
                    zonal_config = section_data[zonal_section]
                    zones = get_nested_data(document_body, zonal_config["path"])
                    if not isinstance(zones, list):
                        zones = [zones]

                    for zone in zones:
                        zone_name = zone.get("ZoneName")
                        if zone_name in zonal_config["zones"]:
                            metrics = zonal_config["zones"][zone_name]
                            for metric, config in metrics.items():
                                self._extract_hourly_values(
                                    data=zone,
                                    path=config["path"],
                                    column_name=f"{zone_name} {metric}",
                                    value_key=config["value_key"],
                                    report_data=report_data,
                                )

            if "total_internal_resources" in section_data:
                total_internal_resources_config = section_data[
                    "total_internal_resources"
                ]
                total_resources = get_nested_data(
                    document_body,
                    total_internal_resources_config["path"],
                )
                for section_name, config in total_internal_resources_config[
                    "sections"
                ].items():
                    self._extract_hourly_values(
                        data=total_resources,
                        path=config["path"],
                        column_name=section_name,
                        value_key=config["value_key"],
                        report_data=report_data,
                    )

            if "total_imports" in section_data:
                total_imports_config = section_data["total_imports"]
                total_imports = get_nested_data(
                    document_body,
                    total_imports_config["path"],
                )
                for metric, config in total_imports_config["metrics"].items():
                    self._extract_hourly_values(
                        data=total_imports,
                        path=config["path"],
                        column_name=f"Total Imports {metric}",
                        value_key=config["value_key"],
                        report_data=report_data,
                    )

            if "total_exports" in section_data:
                total_exports_config = section_data["total_exports"]
                total_exports = get_nested_data(
                    document_body,
                    total_exports_config["path"],
                )
                for metric, config in total_exports_config["metrics"].items():
                    self._extract_hourly_values(
                        data=total_exports,
                        path=config["path"],
                        column_name=f"Total Exports {metric}",
                        value_key=config["value_key"],
                        report_data=report_data,
                    )

            if "reserves" in section_data:
                reserves_config = section_data["reserves"]
                reserves = get_nested_data(document_body, reserves_config["path"])
                for section_name, config in reserves_config["sections"].items():
                    self._extract_hourly_values(
                        data=reserves,
                        path=config["path"],
                        column_name=section_name,
                        value_key=config["value_key"],
                        report_data=report_data,
                    )

            if "ontario_demand" in section_data:
                ontario_demand_config = section_data["ontario_demand"]
                ontario_demand = get_nested_data(
                    document_body,
                    ontario_demand_config["path"],
                )
                for section_name, config in ontario_demand_config["sections"].items():
                    if "sections" in config:
                        continue

                    self._extract_hourly_values(
                        data=ontario_demand,
                        path=config["path"],
                        column_name=section_name,
                        value_key=config["value_key"],
                        report_data=report_data,
                    )

                for ontario_demand_btm in [
                    "Dispatchable Load",
                    "Hourly Demand Response",
                ]:
                    btm_config = ontario_demand_config["sections"][ontario_demand_btm]
                    btm_data = ontario_demand[ontario_demand_btm.replace(" ", "")]
                    for section_name, config in btm_config["sections"].items():
                        self._extract_hourly_values(
                            data=btm_data,
                            path=config["path"],
                            column_name=section_name,
                            value_key=config["value_key"],
                            report_data=report_data,
                        )

        # NOTE(kladar): This is the first place where pandas is truly invoked, leaving it open for more modern
        # dataframe libraries to be swapped in in the future
        df = pd.DataFrame(report_data)

        publish_time = pd.Timestamp(
            json_data["Document"]["DocHeader"]["CreatedAt"],
            tz=self.default_timezone,
        )
        delivery_date = pd.Timestamp(
            document_body["DeliveryDate"],
            tz=self.default_timezone,
        )
        logger.debug(f"Publish Time: {publish_time}")
        logger.debug(f"Delivery Date: {delivery_date}")
        df["Interval Start"] = delivery_date + pd.to_timedelta(
            df["DeliveryHour"] - 1,
            unit="h",
        )
        df["Interval End"] = df["Interval Start"] + pd.Timedelta(hours=1)
        df["Publish Time"] = publish_time

        df = df.drop(columns=["DeliveryHour"])
        return df

    def _extract_hourly_values(
        self,
        data: dict,
        path: list[str],
        column_name: str,
        value_key: str,
        report_data: list[dict],
    ) -> None:
        """Extract hourly values from nested json data into report_data list, which becomes a dataframe later.

        Args:
            data: Source data dictionary
            path: List of keys to traverse to reach hourly data (e.g. ["Capacities", "Capacity"])
            column_name: Name for the extracted data column
            value_key: Key containing the value to extract (e.g. "EnergyMW")
            report_data: List to store extracted hourly data rows
        """

        current = data
        for key in path[:-1]:
            if key not in current:
                logger.debug(
                    f"Path segment {path} has no key '{key}' in the data structure. Investigate the report data map definition.",
                )
                return
            current = current[key]

        items = current.get(path[-1], [])
        if items is None:
            items = []
        elif not isinstance(items, list):
            items = [items]

        existing_hours = {row["DeliveryHour"] for row in report_data}

        for hour in range(1, 25):
            if hour not in existing_hours:
                report_data.append({"DeliveryHour": hour})

        hours_with_values = set()

        for item in items:
            if item is None:
                continue

            hour = int(item["DeliveryHour"])
            hours_with_values.add(hour)

            row = next(r for r in report_data if r["DeliveryHour"] == hour)
            try:
                value = item.get(value_key)
                row[column_name] = float(value) if value is not None else None
            except (ValueError, TypeError):
                row[column_name] = None

        missing_value_hours = set(range(1, 25)) - hours_with_values
        if missing_value_hours:
            logger.debug(
                f"Detected {len(missing_value_hours)} hours without values for column {column_name}. Filling in with None.",
            )
        for hour in range(1, 25):
            if hour not in hours_with_values:
                row = next(r for r in report_data if r["DeliveryHour"] == hour)
                row[column_name] = None

    @support_date_range(frequency="DAY_START")
    def get_forecast_surplus_baseload_generation(
        self,
        date: str | pd.Timestamp | tuple[pd.Timestamp, pd.Timestamp],
        end: pd.Timestamp | None = None,
        verbose: bool = False,
    ) -> pd.DataFrame:
        """Get forecast surplus baseload generation.

        Args:
            date: The publish date to get data for. The forecast will be for the day after this date.
            end: The end date to get data for. If None, only get data for the start date.
            verbose: Whether to print verbose output.

        Returns:
            DataFrame with columns:
                - Interval Start: The start of the interval
                - Interval End: The end of the interval
                - Publish Time: The time the forecast was published
                - Surplus Baseload MW: The forecast surplus baseload generation in MW
                - Surplus State: The state of the surplus baseload generation
                - Action: The action taken for the surplus baseload generation
                - Export Forecast MW: The forecast export in MW
                - Minimum Generation Status: The minimum generation status
        """
        if date == "latest":
            yesterday = pd.Timestamp.now(
                tz=self.default_timezone,
            ).normalize() - pd.Timedelta(days=1)
            return self.get_forecast_surplus_baseload_generation(yesterday)

        if isinstance(date, tuple):
            publish_date_str = pd.Timestamp(date[0]).strftime("%Y%m%d")
        else:
            publish_date_str = pd.Timestamp(date).strftime("%Y%m%d")

        logger.info(
            f"Getting forecast surplus baseload for {pd.Timestamp(date).strftime('%Y-%m-%d')}",
        )
        url = f"https://www.ieso.ca/-/media/Files/IESO/uploaded/sbg/PUB_SurplusBaseloadGen_{publish_date_str}_v1"
        r = self._request(url)
        json_data = xmltodict.parse(r.text)

        publish_time = pd.Timestamp(
            json_data["Document"]["DocHeader"]["CreatedAt"],
            tz=self.default_timezone,
        )

        data = []
        for daily_forecast in json_data["Document"]["DocBody"]["DailyForecast"]:
            date_forecast = pd.Timestamp(daily_forecast["DateForecast"])
            export_forecast = float(daily_forecast["ExportForecast"])
            min_gen_status = daily_forecast["MinGenerationStatus"]

            for hourly_forecast in daily_forecast["HourlyForecast"]:
                hour = int(hourly_forecast["Hour"])
                energy_mw = (
                    float(hourly_forecast["EnergyMW"])
                    if hourly_forecast["EnergyMW"]
                    else None
                )
                action = hourly_forecast.get("Action")

                if not energy_mw or energy_mw == 0:
                    surplus_state = SurplusState.NO_SURPLUS.value
                elif action == "Manoeuvre":
                    surplus_state = SurplusState.NUCLEAR_DISPATCH.value
                elif action == "Shutdown":
                    surplus_state = SurplusState.NUCLEAR_SHUTDOWN.value
                elif action == "Other":
                    surplus_state = SurplusState.MANAGED_WITH_EXPORTS.value
                else:
                    surplus_state = SurplusState.NO_SURPLUS.value

                interval_start = (
                    date_forecast + pd.Timedelta(hours=hour - 1)
                ).tz_localize(self.default_timezone)
                interval_end = interval_start + pd.Timedelta(hours=1)

                data.append(
                    {
                        "Interval Start": interval_start,
                        "Interval End": interval_end,
                        "Publish Time": publish_time,
                        "Surplus Baseload MW": energy_mw,
                        "Surplus State": surplus_state,
                        "Action": action,
                        "Export Forecast MW": export_forecast,
                        "Minimum Generation Status": min_gen_status,
                    },
                )

        df = pd.DataFrame(data)
        df.sort_values("Interval Start", inplace=True)
        df.reset_index(drop=True, inplace=True)

        return df[
            [
                "Interval Start",
                "Interval End",
                "Publish Time",
                "Surplus Baseload MW",
                "Surplus State",
                "Action",
                "Export Forecast MW",
                "Minimum Generation Status",
            ]
        ]

    @support_date_range(frequency="YEAR_START")
    def get_intertie_actual_schedule_flow_hourly(
        self,
        date: str | pd.Timestamp | tuple[pd.Timestamp, pd.Timestamp],
        end: pd.Timestamp | None = None,
        verbose: bool = False,
        vintage: Literal["all", "latest"] = "latest",
        last_modified: str | datetime.date | datetime.datetime | None = None,
    ) -> pd.DataFrame:
        """Get yearly intertie actual schedule flow hourly.
        Args:
            date: The date to get the data for.
            end: The end date to get the data for.
            verbose: Whether to print verbose output.
            vintage: Whether to get the latest version or all versions of the report.
            last_modified: Only return reports modified after this date.
        Returns:
            DataFrame with hourly intertie schedule flow data.
        """
        if last_modified:
            last_modified = utils._handle_date(last_modified, tz=self.default_timezone)

        today = utils._handle_date("today", tz=self.default_timezone)

        if date == "latest":
            target_year = today.year
            return self._get_intertie_schedule_flow_data(
                target_year,
                vintage=vintage,
                last_modified=last_modified,
                verbose=verbose,
            )

        if isinstance(date, str) and date not in ["today", "latest"]:
            date = utils._handle_date(date, tz=self.default_timezone)
        elif date == "today":
            date = today

        if isinstance(date, tuple):
            start_date, end_date = date
            start_year = pd.Timestamp(start_date).year
            end_year = pd.Timestamp(end_date).year

            all_data = []
            for year in range(start_year, end_year + 1):
                df = self._get_intertie_schedule_flow_data(
                    year,
                    vintage=vintage,
                    last_modified=last_modified,
                    verbose=verbose,
                )
                all_data.append(df)

            if not all_data:
                return pd.DataFrame()

            result_df = pd.concat(all_data)

            result_df = result_df[
                (result_df["Interval Start"] >= pd.Timestamp(start_date))
                & (result_df["Interval Start"] <= pd.Timestamp(end_date))
            ]

            return result_df.sort_values(["Interval Start", "Publish Time"])

        year = pd.Timestamp(date).year
        df = self._get_intertie_schedule_flow_data(
            year,
            vintage=vintage,
            last_modified=last_modified,
            verbose=verbose,
        )

        if end:
            end_date = utils._handle_date(end, tz=self.default_timezone)
            df = df[
                (df["Interval Start"] >= pd.Timestamp(date))
                & (df["Interval Start"] <= end_date)
            ]
        else:
            target_date = pd.Timestamp(date).date()
            df = df[df["Interval Start"].dt.date == target_date]

        return df[INTERTIE_ACTUAL_SCHEDULE_FLOW_HOURLY_COLUMNS]

    def _get_intertie_schedule_flow_data(
        self,
        year: int,
        vintage: Literal["all", "latest"] = "latest",
        last_modified: pd.Timestamp | None = None,
        verbose: bool = False,
    ) -> pd.DataFrame:
        """Fetch and parse intertie schedule flow data for a specific year.
        Args:
            year: The year to fetch data for
            vintage: Whether to fetch the latest version or all versions
            last_modified: Only return reports modified after this date
            verbose: Whether to print verbose output
        Returns:
            DataFrame containing the parsed data
        """
        base_url = "https://reports-public.ieso.ca/public/IntertieScheduleFlowYear"

        r = self._request(base_url, verbose)

        if vintage == "latest":
            file_name = f"PUB_IntertieScheduleFlowYear_{year}.csv"

            pattern = f'href="(PUB_IntertieScheduleFlowYear_{year}.*?.csv)"'
            files = re.findall(pattern, r.text)

            pattern_with_time = f'href="(PUB_IntertieScheduleFlowYear_{year}.*?.csv)">.*?</a>\\s+(\\d{{2}}-\\w{{3}}-\\d{{4}} \\d{{2}}:\\d{{2}})'
            files_with_times = re.findall(pattern_with_time, r.text)

            if file_name in files:
                for file, time in files_with_times:
                    if file == file_name:
                        file_time = time
                        break
                url = f"{base_url}/{file_name}"
                last_modified_time = pd.Timestamp(file_time, tz=self.default_timezone)
            else:
                versioned_files = [f for f in files if "_v" in f]
                latest_file = max(
                    versioned_files,
                    key=lambda x: int(x.split("_v")[1].replace(".csv", "")),
                )

                for file, time in files_with_times:
                    if file == latest_file:
                        file_time = time
                        break

                url = f"{base_url}/{latest_file}"
                last_modified_time = pd.Timestamp(file_time, tz=self.default_timezone)

            if last_modified and last_modified_time < last_modified:
                logger.info(f"No files for year {year} modified after {last_modified}")
                return pd.DataFrame()

            logger.info(f"Fetching intertie schedule flow data from {url}")
            return self._parse_intertie_schedule_flow_file(
                url,
                last_modified_time,
                verbose,
            )

        elif vintage == "all":
            pattern = f'href="(PUB_IntertieScheduleFlowYear_{year}.*?.csv)"'
            files = re.findall(pattern, r.text)
            logger.info(f"Found {len(files)} files for year {year}")
            pattern_with_time = f'href="(PUB_IntertieScheduleFlowYear_{year}.*?.csv)">.*?</a>\\s+(\\d{{2}}-\\w{{3}}-\\d{{4}} \\d{{2}}:\\d{{2}})'
            files_with_times = re.findall(pattern_with_time, r.text)

            if last_modified:
                filtered_files = [
                    (file, time)
                    for file, time in files_with_times
                    if pd.Timestamp(time, tz=self.default_timezone) >= last_modified
                ]
                logger.info(
                    f"Found {len(filtered_files)} files after last modified time {last_modified}",
                )
                files_with_times = filtered_files

            all_data = []
            for file, time in files_with_times:
                url = f"{base_url}/{file}"
                logger.info(f"Fetching intertie schedule flow data from {url}")
                modified_time = pd.Timestamp(time, tz=self.default_timezone)
                df = self._parse_intertie_schedule_flow_file(
                    url,
                    modified_time,
                    verbose,
                )
                all_data.append(df)
            df_final = pd.concat(all_data)
            logger.info(
                f"Dropping duplicates from vintage {vintage} concatenation of files",
            )
            df_final.drop_duplicates(inplace=True)
            return df_final.sort_values(["Interval Start", "Publish Time"]).reset_index(
                drop=True,
            )

    def _parse_intertie_schedule_flow_file(
        self,
        url: str,
        last_modified_time: pd.Timestamp,
        verbose: bool = False,
    ) -> pd.DataFrame:
        """Parse a single intertie schedule flow CSV file.
        Args:
            url: URL of the CSV file to parse
            last_modified_time: Last modified time of the file
            verbose: Whether to print verbose output
        Returns:
            DataFrame containing the parsed data
        """
        df = pd.read_csv(
            url,
            skiprows=3,
            header=[0, 1],
        )

        df = df.melt(
            id_vars=[("Unnamed: 0_level_0", "Date"), ("Unnamed: 1_level_0", "Hour")],
        )

        df.columns = ["Date", "Hour", "Zone", "Metric", "Value"]
        df["Metric"] = df["Metric"].replace({"Imp": "Import", "Exp": "Export"})

        df["Zone"] = df["Zone"].apply(
            lambda x: x.replace(".", "")
            if isinstance(x, str) and x.startswith("PQ")
            else (x.replace("-", " ").title() if isinstance(x, str) else x),
        )

        df = df.pivot_table(
            index=["Date", "Hour"],
            columns=["Zone", "Metric"],
            values="Value",
        ).reset_index()

        df.columns = [
            f"{col[0]} {col[1]}" if col[1] != "" else col[0] for col in df.columns
        ]

        flow_columns = [
            column
            for column in df.columns
            if any(x in column for x in ["Import", "Export", "Flow"])
        ]
        for column in flow_columns:
            df[column] = pd.to_numeric(df[column], errors="coerce")

        df["Hour"] = df["Hour"].astype(int)
        df["Interval Start"] = pd.to_datetime(df["Date"]) + pd.to_timedelta(
            df["Hour"] - 1,
            unit="h",
        )
        df["Interval Start"] = df["Interval Start"].dt.tz_localize(
            self.default_timezone,
        )
        df["Interval End"] = df["Interval Start"] + pd.Timedelta(hours=1)
        df["Publish Time"] = last_modified_time

        key_columns = ["Interval Start", "Interval End", "Publish Time"]
        total_columns = sorted([column for column in df.columns if "Total" in column])
        df = utils.move_cols_to_front(df, key_columns + total_columns)

        df.drop(columns=["Date", "Hour"], inplace=True)
        return df

    @support_date_range(frequency="HOUR_START")
    def get_lmp_real_time_5_min(
        self,
        date: str | pd.Timestamp | tuple[pd.Timestamp, pd.Timestamp],
        end: pd.Timestamp | None = None,
        verbose: bool = False,
    ):
        directory_path = "RealtimeEnergyLMP"
        file_directory = f"{PUBLIC_REPORTS_URL_PREFIX}/{directory_path}"

        if date == "latest":
            url = f"{file_directory}/PUB_{directory_path}.csv"
            date = pd.Timestamp.now(tz=self.default_timezone)
        else:
            hour = date.hour
            # Hour numbers are 1-24, so we need to add 1
            file_hour = f"{hour + 1}".zfill(2)

            url = f"{file_directory}/PUB_{directory_path}_{date.strftime('%Y%m%d')}{file_hour}.csv"

        return self._get_lmp_csv_data(
            url,
            date,
            minutes_per_interval=5,
        )

    @support_date_range(frequency="DAY_START")
    def get_lmp_day_ahead_hourly(
        self,
        date: str | pd.Timestamp | tuple[pd.Timestamp, pd.Timestamp],
        end: pd.Timestamp | None = None,
        verbose: bool = False,
    ) -> pd.DataFrame:
        """Get day-ahead LMP data.
        Args:
            date: The date to get the data for.
            end: The end date to get the data for.
            verbose: Whether to print verbose output.
        Returns:
            DataFrame with LMP data.
        """
        directory_path = "DAHourlyEnergyLMP"
        file_directory = f"{PUBLIC_REPORTS_URL_PREFIX}/{directory_path}"

        if date == "latest":
            url = f"{file_directory}/PUB_{directory_path}.csv"
            date = pd.Timestamp.now(tz=self.default_timezone)
        else:
            url = f"{file_directory}/PUB_{directory_path}_{date.strftime('%Y%m%d')}.csv"

        return self._get_lmp_csv_data(
            url,
            date,
            minutes_per_interval=60,
        )

    @support_date_range(frequency=None)
    def get_lmp_predispatch_hourly(
        self,
        date: str | pd.Timestamp | tuple[pd.Timestamp, pd.Timestamp],
        end: pd.Timestamp | None = None,
        verbose: bool = False,
    ) -> pd.DataFrame:
        directory_path = "PredispHourlyEnergyLMP"
        file_directory = f"{PUBLIC_REPORTS_URL_PREFIX}/{directory_path}"

        if date == "latest":
            urls = [f"{file_directory}/PUB_{directory_path}.csv"]
            date = pd.Timestamp.now(tz=self.default_timezone)
        else:
            files_and_times = self._get_directory_files_and_timestamps(
                file_directory,
                file_name_prefix=f"PUB_{directory_path}",
            )

            # If no end provided, use a default of 1 hour
            end = end or (date + pd.Timedelta(hours=1))

            urls = [
                f"{file_directory}/{file}"
                for file, file_time in files_and_times
                if date <= file_time < end
            ]

        if not urls:
            raise NoDataFoundException(
                f"No Predispatch Hourly LMP data found for {date} to {end}",
            )

        data_list = []

        for url in tqdm.tqdm(urls):
            # We need to get the file created date from the first line of the csv
            # Example: CREATED AT 2025/05/01 23:14:53 FOR 2025/05/02
            text = self._request(url, verbose=False).text
            first_line = text.splitlines()[0]

            match = re.search(
                r"CREATED AT (\d{4}/\d{2}/\d{2} \d{2}:\d{2}:\d{2})",
                first_line,
            )

            publish_timestamp_str = match.group(1)

            publish_time = pd.Timestamp(
                publish_timestamp_str,
                tz=self.default_timezone,
            )

            # Now get the date the file is FOR to use  as the base date
            match = re.search(r"FOR (\d{4}/\d{2}/\d{2})", first_line)
            delivery_date = pd.Timestamp(match.group(1), tz=self.default_timezone)

            file_data = self._get_lmp_csv_data(
                url,
                base_date=delivery_date,
                minutes_per_interval=60,
                verbose=verbose,
            )

            file_data["Publish Time"] = publish_time
            data_list.append(file_data)

        data = pd.concat(data_list)

        data = (
            # It's possible we may have duplicates since some of the files are the same.
            # We remove these by dropping duplicate rows based on a subset
            data.drop_duplicates(
                subset=["Interval Start", "Location", "Publish Time"],
            )
        )

        data = (
            utils.move_cols_to_front(
                data,
                [
                    "Interval Start",
                    "Interval End",
                    "Publish Time",
                    "Location",
                ],
            )
            .sort_values(
                ["Interval Start", "Location", "Publish Time"],
            )
            .reset_index(drop=True)
        )

        # Remove :LMP from the location
        data["Location"] = data["Location"].str.replace(":LMP", "")

        return data

    def _get_lmp_csv_data(
        self,
        url: str,
        base_date: pd.Timestamp,
        minutes_per_interval: Literal[5, 60] = 60,
        verbose: bool = False,
    ):
        """Common method to fetch and process LMP data.

        Args:
            url: The URL to fetch data from.
            base_date: The date to process data for.
            minutes_per_interval: Number of minutes per interval.

        Returns:
            DataFrame with processed LMP data.
        """
        if verbose:
            logger.info(f"Fetching LMP data from {url}")

        # Skip first line of the csv which contains the file created time
        data = pd.read_csv(url, skiprows=1)

        if minutes_per_interval == 5:
            data["Interval Start"] = pd.to_datetime(
                base_date.normalize()
                # Need to subtract 1 from the hour because the hour is 1-indexed
                + pd.to_timedelta(data["Delivery Hour"] - 1, unit="hour")
                # The interval is 1-indexed, so we need to subtract 1 from the interval
                + pd.to_timedelta(
                    (data["Interval"] - 1) * minutes_per_interval,
                    unit="minute",
                ),
            )
        elif minutes_per_interval == 60:
            data["Interval Start"] = pd.to_datetime(
                base_date.normalize()
                + pd.to_timedelta(data["Delivery Hour"] - 1, unit="hour"),
            )
        else:
            raise ValueError("Invalid minutes_per_interval. Must be 5 or 60.")

        data["Interval End"] = data["Interval Start"] + pd.Timedelta(
            minutes=minutes_per_interval,
        )

        # Standardize column names
        data = data.rename(
            columns={
                "Energy Loss Price": "Loss",
                "Energy Congestion Price": "Congestion",
                "Pricing Location": "Location",
            },
        )

        # Calculate energy from definition of LMP
        data["Energy"] = data["LMP"] - data["Loss"] - data["Congestion"]

        columns = [
            "Interval Start",
            "Interval End",
            "Location",
            "LMP",
            "Energy",
            "Congestion",
            "Loss",
        ]

        data = (
            data[columns]
            .sort_values(["Interval Start", "Location"])
            .reset_index(drop=True)
        )

        # Remove :LMP from the location
        data["Location"] = data["Location"].str.replace(":LMP", "")

        return data

    @support_date_range(frequency="HOUR_START")
    def get_lmp_real_time_5_min_virtual_zonal(
        self,
        date: str | pd.Timestamp | tuple[pd.Timestamp, pd.Timestamp],
        end: pd.Timestamp | None = None,
        verbose: bool = False,
    ):
        directory_path = "RealtimeZonalEnergyPrices"
        file_directory = f"{PUBLIC_REPORTS_URL_PREFIX}/{directory_path}"

        if date == "latest":
            url = f"{file_directory}/PUB_{directory_path}.xml"
        else:
            hour = date.hour
            # Hour numbers are 1-24, so we need to add 1
            file_hour = f"{hour + 1}".zfill(2)

            url = f"{file_directory}/PUB_{directory_path}_{date.strftime('%Y%m%d')}{file_hour}.xml"

        xml_content = self._request(url, verbose).text

        soup = BeautifulSoup(xml_content, "xml")

        delivery_date = soup.find("DELIVERYDATE").text
        delivery_hour = int(soup.find("DELIVERYHOUR").text)

        base_datetime = (
            pd.to_datetime(delivery_date) + pd.Timedelta(hours=delivery_hour - 1)
        ).tz_localize(self.default_timezone)

        data_rows = []

        for zone in soup.find_all("TransactionZone"):
            zone_name = zone.find("ZoneName").text

            for interval in zone.find_all("IntervalPrice"):
                interval_num = int(interval.find("Interval").text)

                zonal_price_elem = interval.find("ZonalPrice")
                loss_price_elem = interval.find("EnergyLossPrice")
                cong_price_elem = interval.find("EnergyCongPrice")

                # If any of the prices are null, skip to the next interval
                if (
                    not zonal_price_elem.text.strip()
                    or not loss_price_elem.text.strip()
                    or not cong_price_elem.text.strip()
                ):
                    continue

                zonal_price = float(zonal_price_elem.text)
                loss_price = float(loss_price_elem.text)
                cong_price = float(cong_price_elem.text)

                # Calculate energy price from definition
                energy_price = zonal_price - loss_price - cong_price

                # Subtract 1 from the interval number because it's 1-indexed
                interval_start = base_datetime + pd.Timedelta(
                    minutes=(interval_num - 1) * 5,
                )
                interval_end = interval_start + pd.Timedelta(minutes=5)

                data_rows.append(
                    {
                        "Interval Start": interval_start,
                        "Interval End": interval_end,
                        "Location": zone_name,
                        "LMP": zonal_price,
                        "Energy": energy_price,
                        "Congestion": cong_price,
                        "Loss": loss_price,
                    },
                )

        df = (
            pd.DataFrame(data_rows)
            .sort_values(["Interval Start", "Location"])
            .reset_index(drop=True)
        )

        # Strip out the :HUB from the location
        df["Location"] = df["Location"].str.replace(":HUB", "")

        return df

    @support_date_range(frequency="DAY_START")
    def get_lmp_day_ahead_hourly_virtual_zonal(
        self,
        date: str | pd.Timestamp | tuple[pd.Timestamp, pd.Timestamp],
        end: pd.Timestamp | None = None,
        verbose: bool = False,
    ) -> pd.DataFrame:
        """Get day-ahead zonal virtual LMP data.
        Args:
            date: The date to get the data for.
            end: The end date to get the data for.
            verbose: Whether to print verbose output.
        Returns:
            DataFrame with LMP data.
        """
        directory_path = "DAHourlyZonal"
        file_directory = f"{PUBLIC_REPORTS_URL_PREFIX}/{directory_path}"

        if date == "latest":
            url = f"{file_directory}/PUB_{directory_path}.xml"
        else:
            url = f"{file_directory}/PUB_{directory_path}_{date.strftime('%Y%m%d')}.xml"

        return self._parse_lmp_hourly_virtual_zonal(
            url,
            verbose=verbose,
        )

    @support_date_range(frequency=None)
    def get_lmp_predispatch_hourly_virtual_zonal(
        self,
        date: str | pd.Timestamp | tuple[pd.Timestamp, pd.Timestamp],
        end: pd.Timestamp | None = None,
        verbose: bool = False,
    ):
        directory_path = "PredispHourlyZonal"
        file_directory = f"{PUBLIC_REPORTS_URL_PREFIX}/{directory_path}"

        if date == "latest":
            urls = [f"{file_directory}/PUB_{directory_path}.xml"]
        else:
            end = end or (date + pd.Timedelta(hours=1))

            files_and_timestamps = self._get_directory_files_and_timestamps(
                file_directory,
                file_name_prefix=f"PUB_{directory_path}",
            )

            urls = [
                f"{file_directory}/{file}"
                for file, file_time in files_and_timestamps
                if date <= file_time < end
            ]

        if not urls:
            raise NoDataFoundException(
                f"No Predispatch Hourly Virtual Zonal LMP data found for {date} to {end}",
            )

        data_list = []

        for url in tqdm.tqdm(urls):
            file_data = self._parse_lmp_hourly_virtual_zonal(
                url,
                verbose=verbose,
                predispatch=True,
            )

            data_list.append(file_data)

        data = pd.concat(data_list)

        data = (
            # It's possible we may have duplicates if some of the files are the same.
            data.drop_duplicates(
                subset=["Interval Start", "Location", "Publish Time"],
            )
            .sort_values(
                ["Interval Start", "Location", "Publish Time"],
            )
            .reset_index(drop=True)
        )

        return data

    def _parse_lmp_hourly_virtual_zonal(
        self,
        url: str,
        verbose: bool = False,
        predispatch: bool = False,
    ) -> pd.DataFrame:
        xml_content = self._request(url, verbose).text
        soup = BeautifulSoup(xml_content, "xml")

        delivery_date = soup.find("DeliveryDate").text
        base_datetime = (pd.to_datetime(delivery_date)).tz_localize(
            self.default_timezone,
        )

        created_at = pd.Timestamp(soup.find("CreatedAt").text, tz=self.default_timezone)

        data_rows = []

        for zone in soup.find_all("TransactionZone"):
            zone_name = zone.find("ZoneName").text

            components = zone.find_all("Components")

            zonal_prices = {}
            loss_prices = {}
            congestion_prices = {}

            for component in components:
                component_type = component.find("PriceComponent").text

                # Predispatch xml has slightly different tags
                for hour in component.find_all(
                    "DeliveryHour" if not predispatch else "DeliveryHourLMP",
                ):
                    hour_num = int(
                        hour.find("Hour" if not predispatch else "DELIVERY_HOUR").text,
                    )
                    price = float(hour.find("LMP").text)

                    if component_type == "Zonal Price":
                        zonal_prices[hour_num] = price
                    elif component_type == "Energy Loss Price":
                        loss_prices[hour_num] = price
                    elif component_type == "Energy Congestion Price":
                        congestion_prices[hour_num] = price

            # Hours are 1-indexed, so we loop from 1 to 24
            for hour_num in range(1, 25):
                if (
                    hour_num in zonal_prices
                    and hour_num in loss_prices
                    and hour_num in congestion_prices
                ):
                    interval_start = base_datetime + pd.Timedelta(hours=hour_num - 1)
                    interval_end = interval_start + pd.Timedelta(hours=1)

                    lmp = zonal_prices[hour_num]
                    loss = loss_prices[hour_num]
                    congestion = congestion_prices[hour_num]

                    # Calculate energy component from definition
                    energy = lmp - loss - congestion

                    data_rows.append(
                        {
                            "Interval Start": interval_start,
                            "Interval End": interval_end,
                            "Location": zone_name,
                            "LMP": lmp,
                            "Energy": energy,
                            "Congestion": congestion,
                            "Loss": loss,
                        },
                    )

        df = (
            pd.DataFrame(data_rows)
            .sort_values(["Interval Start", "Location"])
            .reset_index(drop=True)
        )

        if predispatch:
            df["Publish Time"] = created_at

            df = utils.move_cols_to_front(
                df,
                [
                    "Interval Start",
                    "Interval End",
                    "Publish Time",
                    "Location",
                ],
            )

        # Strip out the :HUB from the location
        df["Location"] = df["Location"].str.replace(":HUB", "")

        return df

    @support_date_range(frequency="HOUR_START")
    def get_lmp_real_time_5_min_intertie(
        self,
        date: str | pd.Timestamp | tuple[pd.Timestamp, pd.Timestamp],
        end: pd.Timestamp | None = None,
        verbose: bool = False,
    ):
        directory_path = "RealTimeIntertieLMP"
        file_directory = f"{PUBLIC_REPORTS_URL_PREFIX}/{directory_path}"

        if date == "latest":
            url = f"{file_directory}/PUB_{directory_path}.xml"
        else:
            hour = date.hour
            # Hour numbers are 1-24, so we need to add 1
            file_hour = f"{hour + 1}".zfill(2)

            url = f"{file_directory}/PUB_{directory_path}_{date.strftime('%Y%m%d')}{file_hour}.xml"

        xml_content = self._request(url, verbose).text

        root = ElementTree.fromstring(xml_content)

        ns = {"": "http://www.ieso.ca/schema"}

        delivery_date = root.find(".//DeliveryDate", ns).text
        delivery_hour = int(root.find(".//DeliveryHour", ns).text)

        base_datetime = (
            pd.to_datetime(delivery_date) + pd.Timedelta(hours=delivery_hour - 1)
        ).tz_localize(self.default_timezone)

        data_rows = []

        intertie_prices = root.findall(".//IntertieLMPrice", ns)

        for intertie_price in intertie_prices:
            location = intertie_price.find("IntertiePLName", ns).text

            components = intertie_price.findall("Components", ns)

            lmp_values = {}
            loss_values = {}
            energy_congestion_values = {}
            external_congestion_values = {}
            # Net Interchange Scheduling Limit
            nisl_values = {}

            for component in components:
                component_type = component.find("LMPComponent", ns).text
                intervals = component.findall("IntervalLMP", ns)

                for interval in intervals:
                    interval_num = interval.find("Interval", ns).text
                    lmp_value_elem = interval.find("LMP", ns)

                    if (
                        lmp_value_elem is None
                        or lmp_value_elem.text is None
                        or lmp_value_elem.text.strip() == ""
                    ):
                        continue

                    lmp_value = float(lmp_value_elem.text)

                    if component_type == "Intertie LMP":
                        lmp_values[interval_num] = lmp_value
                    elif component_type == "Energy Loss Price":
                        loss_values[interval_num] = lmp_value
                    elif component_type == "Energy Congestion Price":
                        energy_congestion_values[interval_num] = lmp_value
                    elif component_type == "External Congestion Price":
                        external_congestion_values[interval_num] = lmp_value
                    elif (
                        component_type
                        == "Net Interchange Scheduling Limit (NISL) Price"
                    ):
                        nisl_values[interval_num] = lmp_value

            for interval_num in lmp_values.keys():
                if (
                    interval_num in loss_values
                    and interval_num in energy_congestion_values
                    and interval_num in external_congestion_values
                    and interval_num in nisl_values
                ):
                    interval_start = base_datetime + pd.Timedelta(
                        minutes=(int(interval_num) - 1) * 5,
                    )
                    interval_end = interval_start + pd.Timedelta(minutes=5)

                    lmp = lmp_values[interval_num]
                    congestion = energy_congestion_values[interval_num]
                    loss = loss_values[interval_num]
                    external_congestion = external_congestion_values[interval_num]
                    nisl_value = nisl_values[interval_num]

                    # Note that inertie LMP includes external congestion and NISL
                    energy = lmp - congestion - loss - external_congestion - nisl_value

                    row = {
                        "Interval Start": interval_start,
                        "Interval End": interval_end,
                        "Location": location,
                        "LMP": lmp,
                        "Energy": energy,
                        "Congestion": congestion,
                        "Loss": loss,
                        "External Congestion": external_congestion,
                        "Interchange Scheduling Limit Price": nisl_value,
                    }

                    data_rows.append(row)

        df = (
            pd.DataFrame(data_rows)
            .sort_values(["Interval Start", "Location"])
            .reset_index(drop=True)
        )

        # Strip out the :LMP from the location
        df["Location"] = df["Location"].str.replace(":LMP", "")

        return df

    @support_date_range(frequency="DAY_START")
    def get_lmp_day_ahead_hourly_intertie(
        self,
        date: str | pd.Timestamp | tuple[pd.Timestamp, pd.Timestamp],
        end: pd.Timestamp | None = None,
        verbose: bool = False,
    ) -> pd.DataFrame:
        directory_path = "DAHourlyIntertieLMP"
        file_directory = f"{PUBLIC_REPORTS_URL_PREFIX}/{directory_path}"

        if date == "latest":
            url = f"{file_directory}/PUB_{directory_path}.xml"
        else:
            url = f"{file_directory}/PUB_{directory_path}_{date.strftime('%Y%m%d')}.xml"

        return self._parse_lmp_hourly_intertie(url, verbose=verbose)

    @support_date_range(frequency=None)
    def get_lmp_predispatch_hourly_intertie(
        self,
        date: str | pd.Timestamp | tuple[pd.Timestamp, pd.Timestamp],
        end: pd.Timestamp | None = None,
        verbose: bool = False,
    ) -> pd.DataFrame:
        directory_path = "PredispHourlyIntertieLMP"
        file_directory = f"{PUBLIC_REPORTS_URL_PREFIX}/{directory_path}"

        if date == "latest":
            urls = [f"{file_directory}/PUB_{directory_path}.xml"]
        else:
            end = end or (date + pd.Timedelta(hours=1))

            # Get all links matching the date and there corresponding last modified time
            files_and_datetimes = self._get_directory_files_and_timestamps(
                file_directory,
                file_name_prefix=f"PUB_{directory_path}",
            )

            urls = [
                f"{file_directory}/{file}"
                for file, date_time in files_and_datetimes
                if date <= date_time <= end
            ]

        if not urls:
            raise NoDataFoundException(
                f"No Predispatch Hourly Intertie LMP data found for {date} to {end}",
            )

        data_list = []

        for url in tqdm.tqdm(urls):
            url_data = self._parse_lmp_hourly_intertie(
                url,
                verbose=verbose,
                predispatch=True,
            )
            data_list.append(url_data)

        data = pd.concat(data_list)

        # It's possible we will have duplicates because we may have multiple files
        # published at the same time
        data = (
            data.drop_duplicates(subset=["Interval Start", "Location", "Publish Time"])
            .sort_values(["Interval Start", "Location", "Publish Time"])
            .reset_index(drop=True)
        )

        return data

    def _parse_lmp_hourly_intertie(
        self,
        url: str,
        verbose: bool = False,
        predispatch: bool = False,
    ) -> pd.DataFrame:
        xml_content = self._request(url, verbose).text
        root = ElementTree.fromstring(xml_content)

        ns = NAMESPACES_FOR_XML.copy()

        delivery_date = root.find(".//DeliveryDate", ns).text
        base_date = pd.Timestamp(delivery_date).tz_localize(self.default_timezone)

        created_at = pd.Timestamp(root.find(".//CreatedAt", ns).text).tz_localize(
            self.default_timezone,
        )

        data_rows = []

        intertie_prices = root.findall(".//IntertieLMPrice", ns)

        for intertie in intertie_prices:
            location = intertie.find("IntertiePLName", ns).text
            components = intertie.findall("Components", ns)

            hourly_lmp = {}
            hourly_loss = {}
            hourly_congestion = {}
            hourly_external_congestion = {}
            hourly_nisl = {}  # Net Interchange Scheduling Limit

            # Process each component group
            for comp in components:
                component_type = comp.find("LMPComponent", ns).text
                hourly_values = comp.findall("HourlyLMP", ns)

                for hour_data in hourly_values:
                    # Note the slight discrepancy between the XML
                    hour_str = "DeliveryHour" if not predispatch else "Hour"

                    hour = int(hour_data.find(hour_str, ns).text)
                    value = float(hour_data.find("LMP", ns).text)

                    if component_type == "Intertie LMP":
                        hourly_lmp[hour] = value
                    elif component_type == "Energy Loss Price":
                        hourly_loss[hour] = value
                    elif component_type == "Energy Congestion Price":
                        hourly_congestion[hour] = value
                    elif component_type == "External Congestion Price":
                        hourly_external_congestion[hour] = value
                    elif (
                        component_type
                        == "Net Interchange Scheduling Limit (NISL) Price"
                    ):
                        hourly_nisl[hour] = value

            for hour in range(1, 25):
                if hour in hourly_lmp:
                    interval_start = base_date + pd.Timedelta(hours=hour - 1)
                    interval_end = interval_start + pd.Timedelta(hours=1)

                    lmp = hourly_lmp.get(hour, 0)
                    congestion = hourly_congestion.get(hour, 0)
                    loss = hourly_loss.get(hour, 0)
                    external_congestion = hourly_external_congestion.get(hour, 0)
                    nisl_value = hourly_nisl.get(hour, 0)

                    # Note that inertie LMP includes external congestion and NISL
                    energy = lmp - congestion - loss - external_congestion - nisl_value

                    data_rows.append(
                        {
                            "Interval Start": interval_start,
                            "Interval End": interval_end,
                            "Location": location,
                            "LMP": lmp,
                            "Energy": energy,
                            "Congestion": congestion,
                            "Loss": loss,
                            "External Congestion": external_congestion,
                            "Interchange Scheduling Limit Price": nisl_value,
                        },
                    )

        df = (
            pd.DataFrame(data_rows)
            .sort_values(["Interval Start", "Location"])
            .reset_index(drop=True)
        )

        if predispatch:
            # For pre-dispatch, we need to add the publish time
            df["Publish Time"] = created_at
            df = utils.move_cols_to_front(
                df,
                ["Interval Start", "Interval End", "Publish Time", "Location"],
            )

        # Strip out the :LMP from the location
        df["Location"] = df["Location"].str.replace(":LMP", "")

        return df

    @support_date_range(frequency="HOUR_START")
    def get_lmp_real_time_5_min_ontario_zonal(
        self,
        date: str | pd.Timestamp | tuple[pd.Timestamp, pd.Timestamp],
        end: pd.Timestamp | None = None,
        verbose: bool = False,
    ):
        directory_path = "RealtimeOntarioZonalPrice"
        file_directory = f"{PUBLIC_REPORTS_URL_PREFIX}/{directory_path}"

        if date == "latest":
            url = f"{file_directory}/PUB_{directory_path}.xml"
        else:
            hour = date.hour
            # Hour numbers are 1-24, so we need to add 1
            file_hour = f"{hour + 1}".zfill(2)

            url = f"{file_directory}/PUB_{directory_path}_{date.strftime('%Y%m%d')}{file_hour}.xml"

        xml_content = self._request(url, verbose).text
        root = ElementTree.fromstring(xml_content)

        ns = NAMESPACES_FOR_XML.copy()

        delivery_date_text = root.find(".//DeliveryDate", ns).text

        # Extract date and hour from the text (e.g., "For 2025-04-23 - Hour 12")
        delivery_date = pd.Timestamp(
            delivery_date_text.split(" - ")[0].replace("For ", ""),
        )
        delivery_hour = int(delivery_date_text.split(" - ")[1].replace("Hour ", ""))

        base_datetime = (
            pd.to_datetime(delivery_date) + pd.Timedelta(hours=delivery_hour - 1)
        ).tz_localize(self.default_timezone)

        price_components = root.findall(".//RealTimePriceComponents", ns)

        zonal_prices = {}
        loss_prices = {}
        congestion_prices = {}

        for component in price_components:
            component_type = component.find("OntarioZonalPrice", ns).text

            # Intervals are 1-indexed, so we loop from 1 to 12
            for interval in range(1, 13):
                interval_element_name = f"OntarioZonalPriceInterval{interval}"
                interval_value_name = f"Interval{interval}"

                interval_element = component.find(interval_element_name, ns)
                if interval_element is not None:
                    interval_value_elem = interval_element.find(interval_value_name, ns)
                    if interval_value_elem is not None and interval_value_elem.text:
                        value = float(interval_value_elem.text)

                        if component_type == "Zonal Price":
                            zonal_prices[interval] = value
                        elif component_type == "Energy Loss Price":
                            loss_prices[interval] = value
                        elif component_type == "Energy Congestion Price":
                            congestion_prices[interval] = value
        data_rows = []

        for interval in range(1, 13):
            if interval in zonal_prices:
                minutes_offset = (interval - 1) * 5
                interval_start = base_datetime + pd.Timedelta(minutes=minutes_offset)
                interval_end = interval_start + pd.Timedelta(minutes=5)

                lmp = zonal_prices.get(interval, 0)
                loss = loss_prices.get(interval, 0)
                congestion = congestion_prices.get(interval, 0)

                energy = lmp - congestion - loss

                data_rows.append(
                    {
                        "Interval Start": interval_start,
                        "Interval End": interval_end,
                        "Location": ONTARIO_LOCATION,
                        "LMP": lmp,
                        "Energy": energy,
                        "Congestion": congestion,
                        "Loss": loss,
                    },
                )

        df = (
            pd.DataFrame(data_rows)
            .sort_values(["Interval Start"])
            .reset_index(drop=True)
        )

        return df

    @support_date_range(frequency="DAY_START")
    def get_lmp_day_ahead_hourly_ontario_zonal(
        self,
        date: str | pd.Timestamp | tuple[pd.Timestamp, pd.Timestamp],
        end: pd.Timestamp | None = None,
        verbose: bool = False,
    ):
        directory_path = "DAHourlyOntarioZonalPrice"
        file_directory = f"{PUBLIC_REPORTS_URL_PREFIX}/{directory_path}"

        if date == "latest":
            url = f"{file_directory}/PUB_{directory_path}.xml"
        else:
            url = f"{file_directory}/PUB_{directory_path}_{date.strftime('%Y%m%d')}.xml"

        return self._process_lmp_hourly_ontario_zonal(url, verbose)

    @support_date_range(frequency=None)
    def get_lmp_predispatch_hourly_ontario_zonal(
        self,
        date: str | pd.Timestamp | tuple[pd.Timestamp, pd.Timestamp],
        end: pd.Timestamp | None = None,
        verbose: bool = False,
    ):
        directory_path = "PredispHourlyOntarioZonalPrice"
        file_directory = f"{PUBLIC_REPORTS_URL_PREFIX}/{directory_path}"

        if date == "latest":
            urls = [f"{file_directory}/PUB_{directory_path}.xml"]
        else:
            files_and_datetimes = self._get_directory_files_and_timestamps(
                file_directory,
                file_name_prefix=f"PUB_{directory_path}",
            )

            # Default to using 1 hour if no end is provided
            end = end or (date + pd.Timedelta(hours=1))

            urls = [
                f"{file_directory}/{file}"
                for file, date_time in files_and_datetimes
                if date <= date_time <= end
            ]

        if not urls:
            raise NoDataFoundException(
                f"No Predispatch Hourly Ontario Zonal LMP data found for {date} to {end}",
            )

        data_list = []

        for url in urls:
            url_data = self._process_lmp_hourly_ontario_zonal(
                url,
                verbose,
                predispatch=True,
            )
            data_list.append(url_data)

        data = pd.concat(data_list)

        # It's possible we will have duplicates because we may have multiple files
        # published at the same time
        data = (
            data.drop_duplicates(
                subset=["Interval Start", "Location", "Publish Time"],
                keep="last",
            )
            .sort_values(["Interval Start", "Location", "Publish Time"])
            .reset_index(drop=True)
        )

        return data

    def _process_lmp_hourly_ontario_zonal(
        self,
        url: str,
        verbose: bool = False,
        predispatch: bool = False,
    ) -> pd.DataFrame:
        xml_content = self._request(url, verbose).text

        root = ElementTree.fromstring(xml_content)
        ns = NAMESPACES_FOR_XML.copy()

        created_at = pd.Timestamp(
            root.find(".//CreatedAt", ns).text,
        ).tz_localize(self.default_timezone)

        delivery_date = root.find(".//DeliveryDate", ns).text

        base_datetime = pd.Timestamp(
            delivery_date,
        ).tz_localize(self.default_timezone)

        data_rows = []

        hourly_components = root.findall(".//HourlyPriceComponents", ns)

        for component in hourly_components:
            hour = int(component.find("PricingHour", ns).text)
            lmp = float(component.find("ZonalPrice", ns).text)
            loss_price = float(component.find("LossPriceCapped", ns).text)
            congestion_price = float(
                component.find("CongestionPriceCapped", ns).text,
            )

            # Definition of LMP
            energy = lmp - loss_price - congestion_price

            interval_start = base_datetime + pd.Timedelta(hours=hour - 1)
            interval_end = interval_start + pd.Timedelta(hours=1)

            data_rows.append(
                {
                    "Interval Start": interval_start,
                    "Interval End": interval_end,
                    "Location": ONTARIO_LOCATION,
                    "LMP": lmp,
                    "Energy": energy,
                    "Congestion": congestion_price,
                    "Loss": loss_price,
                },
            )

        df = (
            pd.DataFrame(data_rows)
            .sort_values(["Interval Start"])
            .reset_index(drop=True)
        )

        if predispatch:
            df["Publish Time"] = created_at
            df = utils.move_cols_to_front(
                df,
                ["Interval Start", "Interval End", "Publish Time", "Location"],
            )

        return df

    def _get_directory_files_and_timestamps(
        self,
        file_directory: str,
        file_name_prefix: str,
    ):
        html_content = self._request(file_directory, verbose=False).text
        soup = BeautifulSoup(html_content, "html.parser")
        files = []

        for a_tag in soup.find_all("a"):
            href = a_tag.get("href")
            if href and href.startswith(file_name_prefix):
                parent_tr = a_tag.parent
                if parent_tr:
                    # Extract the "Last modified" datetime
                    date_time_text = a_tag.next_sibling
                    if date_time_text:
                        date_time_match = re.search(
                            r"(\d{2}-\w{3}-\d{4} \d{2}:\d{2})",
                            date_time_text,
                        )
                        if date_time_match:
                            date_time_str = date_time_match.group(1)
                            date_time = pd.Timestamp(date_time_str).tz_localize(
                                self.default_timezone,
                            )
                            files.append((href, date_time))

        return sorted(files, key=lambda x: x[1], reverse=True)

    @support_date_range(frequency="DAY_START")
    def get_transmission_outages_planned(
        self,
        date: str | pd.Timestamp | tuple[pd.Timestamp, pd.Timestamp],
        end: pd.Timestamp | None = None,
        verbose: bool = False,
    ):
        if date == "latest":
            urls = [
                f"{PUBLIC_REPORTS_URL_PREFIX}/TxOutagesTodayAll/PUB_TxOutagesTodayAll.xml",
                f"{PUBLIC_REPORTS_URL_PREFIX}/TxOutages1to30DaysPlanned/PUB_TxOutages1to30DaysPlanned.xml",
                f"{PUBLIC_REPORTS_URL_PREFIX}/TxOutages31to90DaysPlanned/PUB_TxOutages31to90DaysPlanned.xml",
                f"{PUBLIC_REPORTS_URL_PREFIX}/TxOutages91to180DaysPlanned/PUB_TxOutages91to180DaysPlanned.xml",
                f"{PUBLIC_REPORTS_URL_PREFIX}/TxOutages181to730DaysPlanned/PUB_TxOutages181to730DaysPlanned.xml",
            ]
        else:
            date_fmt = "%Y%m%d"
            urls = [
                # The offset for each file is the minimum days - 1. So the file for
                # 31 to 90 days planned is 30 days from the date, and so on.
                f"{PUBLIC_REPORTS_URL_PREFIX}/TxOutagesTodayAll/PUB_TxOutagesTodayAll_{date.strftime(date_fmt)}.xml",
                f"{PUBLIC_REPORTS_URL_PREFIX}/TxOutages1to30DaysPlanned/PUB_TxOutages1to30DaysPlanned_{date.strftime(date_fmt)}.xml",
                f"{PUBLIC_REPORTS_URL_PREFIX}/TxOutages31to90DaysPlanned/PUB_TxOutages31to90DaysPlanned_{(date + pd.DateOffset(days=30)).strftime(date_fmt)}.xml",
                f"{PUBLIC_REPORTS_URL_PREFIX}/TxOutages91to180DaysPlanned/PUB_TxOutages91to180DaysPlanned_{(date + pd.DateOffset(days=90)).strftime(date_fmt)}.xml",
                f"{PUBLIC_REPORTS_URL_PREFIX}/TxOutages181to730DaysPlanned/PUB_TxOutages181to730DaysPlanned_{(date + pd.DateOffset(days=180)).strftime(date_fmt)}.xml",
            ]

        outage_data = []

        for url in urls:
            xml_content = self._request(url, verbose).text
            root = ElementTree.fromstring(xml_content)

            ns = NAMESPACES_FOR_XML.copy()

            publish_time = pd.Timestamp(root.find(".//CreatedAt", ns).text).tz_localize(
                self.default_timezone,
            )
            outage_requests = root.findall(".//OutageRequest", ns)

            for outage in outage_requests:
                outage_id = outage.find("OutageID", ns).text

                planned_start = pd.Timestamp(
                    outage.find("PlannedStart", ns).text,
                ).tz_localize(
                    self.default_timezone,
                )
                planned_end = pd.Timestamp(
                    outage.find("PlannedEnd", ns).text,
                ).tz_localize(
                    self.default_timezone,
                )

                priority = outage.find("Priority", ns).text
                recurrence = outage.find("Recurrence", ns).text
                recall_time = outage.find("EquipmentRecallTime", ns).text
                status = outage.find("OutageRequestStatus", ns).text

                # Get equipment details
                equipment_list = outage.findall("EquipmentRequested", ns)

                for equipment in equipment_list:
                    name = equipment.find("EquipmentName", ns).text
                    eq_type = equipment.find("EquipmentType", ns).text
                    voltage = equipment.find("EquipmentVoltage", ns).text
                    constraint = equipment.find("ConstraintType", ns).text

                    # Add to data list
                    outage_data.append(
                        {
                            "Interval Start": planned_start,
                            "Interval End": planned_end,
                            "Publish Time": publish_time,
                            "Outage ID": outage_id,
                            "Name": name,
                            "Priority": priority,
                            "Recurrence": recurrence,
                            "Type": eq_type,
                            "Voltage": voltage,
                            "Constraint": constraint,
                            "Recall Time": recall_time,
                            "Status": status,
                        },
                    )

        data = pd.DataFrame(outage_data)

        # There will be overlap between the reports so we need to drop duplicates,
        # keeping the latest publish time
        data = data.sort_values(["Interval Start", "Outage ID", "Publish Time"])

        data = data.drop_duplicates(
            subset=[c for c in data.columns if c != "Publish Time"],
            keep="last",
        ).reset_index(drop=True)

        return data

    @support_date_range(frequency="DAY_START")
    def get_in_service_transmission_limits(
        self,
        date: str | pd.Timestamp | tuple[pd.Timestamp, pd.Timestamp],
        end: pd.Timestamp | None = None,
        verbose: bool = False,
    ):
        if date == "latest":
            url = f"{PUBLIC_REPORTS_URL_PREFIX}/TxLimitsAllInService0to34Days/PUB_TxLimitsAllInService0to34Days.xml"
            date = pd.Timestamp.now(tz=self.default_timezone)
        else:
            url = f"{PUBLIC_REPORTS_URL_PREFIX}/TxLimitsAllInService0to34Days/PUB_TxLimitsAllInService0to34Days_{date.strftime('%Y%m%d')}.xml"

        xml_content = self._request(url, verbose).text

        return self._process_transmission_limits(
            xml_content,
        )

    @support_date_range(frequency="DAY_START")
    def get_outage_transmission_limits(
        self,
        date: str | pd.Timestamp | tuple[pd.Timestamp, pd.Timestamp],
        end: pd.Timestamp | None = None,
        verbose: bool = False,
    ):
        if date == "latest":
            urls = [
                f"{PUBLIC_REPORTS_URL_PREFIX}/TxLimitsOutage0to2Days/PUB_TxLimitsOutage0to2Days.xml",
                f"{PUBLIC_REPORTS_URL_PREFIX}/TxLimitsOutage3to34Days/PUB_TxLimitsOutage3to34Days.xml",
            ]
        else:
            urls = [
                f"{PUBLIC_REPORTS_URL_PREFIX}/TxLimitsOutage0to2Days/PUB_TxLimitsOutage0to2Days_{date.strftime('%Y%m%d')}.xml",
                f"{PUBLIC_REPORTS_URL_PREFIX}/TxLimitsOutage3to34Days/PUB_TxLimitsOutage3to34Days_{date.strftime('%Y%m%d')}.xml",
            ]

        data_list = []
        for url in urls:
            xml_content = self._request(url, verbose).text
            data_list.append(self._process_transmission_limits(xml_content))

        data = pd.concat(data_list)

        # Drop rows duplicated on every column except Publish Time
        data = data.drop_duplicates(
            subset=[c for c in data.columns if c != "Publish Time"],
            keep="last",
        ).reset_index(drop=True)

        return data

    def _process_transmission_limits(self, xml_content: str) -> pd.DataFrame:
        parser = lxml_etree.XMLParser(remove_blank_text=True)
        tree = lxml_etree.fromstring(xml_content.encode(), parser)

        ns = {"ns": "http://www.ieso.ca/schema"}

        created_at = pd.Timestamp(
            str(tree.xpath("//ns:CreatedAt/text()", namespaces=ns)[0]),
        ).tz_localize(
            self.default_timezone,
        )

        data = []

        facility_types = ["Internal", "Intertie"]

        for facility_type in facility_types:
            xpath = f"//ns:TransmissionFacilityData[ns:TransmissionFacility='{facility_type}']"
            facilities = tree.xpath(xpath, namespaces=ns)

            for facility in facilities:
                # Find all interface data within this facility
                interfaces = facility.xpath("./ns:InterfaceData", namespaces=ns)

                for interface in interfaces:
                    # Extract field values
                    name = interface.xpath("./ns:InterfaceName/text()", namespaces=ns)[
                        0
                    ]
                    issued = pd.Timestamp(
                        str(interface.xpath("./ns:IssueDate/text()", namespaces=ns)[0]),
                    ).tz_localize(
                        self.default_timezone,
                    )
                    start = pd.Timestamp(
                        str(interface.xpath("./ns:StartDate/text()", namespaces=ns)[0]),
                    ).tz_localize(
                        self.default_timezone,
                    )
                    end = pd.Timestamp(
                        str(interface.xpath("./ns:EndDate/text()", namespaces=ns)[0]),
                    ).tz_localize(
                        self.default_timezone,
                    )
                    limit = interface.xpath(
                        "./ns:OperatingLimit/text()",
                        namespaces=ns,
                    )[0]

                    comments_text = interface.xpath(
                        "./ns:Comments/text()",
                        namespaces=ns,
                    )

                    # Explicitly use a string here so we can use comments for the
                    # primary key
                    comments = comments_text[0] if comments_text else "None"

                    data.append(
                        {
                            "Interval Start": start,
                            "Interval End": end,
                            "Publish Time": created_at,
                            "Issue Time": issued,
                            "Type": facility_type,
                            "Facility": name,
                            "Operating Limit": int(limit),
                            "Comments": comments,
                        },
                    )

        df = (
            pd.DataFrame(data)
            .sort_values(["Interval Start", "Publish Time", "Facility"])
            .reset_index(drop=True)
        )

        return df

    @support_date_range(frequency=None)
    def get_load_zonal_5_min(
        self,
        date: str | pd.Timestamp | tuple[pd.Timestamp, pd.Timestamp],
        end: pd.Timestamp | None = None,
        verbose: bool = False,
    ) -> pd.DataFrame:
        if date == "latest":
            url = f"{PUBLIC_REPORTS_URL_PREFIX}/RealtimeDemandZonal/PUB_RealtimeDemandZonal.csv"
        else:
            url = f"{PUBLIC_REPORTS_URL_PREFIX}/RealtimeDemandZonal/PUB_RealtimeDemandZonal_{date.year}.csv"

        return self._parse_load_zonal_data(url, date, end)

    @support_date_range(frequency=None)
    def get_load_zonal_hourly(
        self,
        date: str | pd.Timestamp | tuple[pd.Timestamp, pd.Timestamp],
        end: pd.Timestamp | None = None,
        verbose: bool = False,
    ) -> pd.DataFrame:
        if date == "latest":
            url = f"{PUBLIC_REPORTS_URL_PREFIX}/DemandZonal/PUB_DemandZonal.csv"
        else:
            url = f"{PUBLIC_REPORTS_URL_PREFIX}/DemandZonal/PUB_DemandZonal_{date.year}.csv"
        return self._parse_load_zonal_data(url, date, end)

    def _parse_load_zonal_data(
        self,
        url: str,
        date: str | pd.Timestamp | tuple[pd.Timestamp, pd.Timestamp],
        end: pd.Timestamp | None = None,
    ) -> pd.DataFrame:
        df = pd.read_csv(url, skiprows=3, parse_dates=["Date"])

        if "Interval" in df.columns:
            df["Interval Start"] = (
                df["Date"]
                + pd.to_timedelta(df["Hour"] - 1, unit="h")
                + pd.to_timedelta((df["Interval"] - 1) * 5, unit="m")
            ).dt.tz_localize(self.default_timezone)
            df["Interval End"] = df["Interval Start"] + pd.Timedelta(minutes=5)
        else:
            df["Interval Start"] = (
                df["Date"] + pd.to_timedelta(df["Hour"] - 1, unit="h")
            ).dt.tz_localize(self.default_timezone)
            df["Interval End"] = df["Interval Start"] + pd.Timedelta(hours=1)
            df.rename(columns={"Zone Total": "Zones Total"}, inplace=True)
        df.columns = df.columns.str.title()
        if date == "latest":
            latest_date = df["Interval Start"].dt.date.max()
            df = df[df["Interval Start"].dt.date == latest_date]
        else:
            if isinstance(date, str):
                date = pd.Timestamp(date, tz=self.default_timezone)
            if end is None:
                mask = (df["Interval Start"] >= date) & (
                    df["Interval Start"] < (date + pd.DateOffset(days=1))
                )
                df = df[mask]
            else:
                mask = (df["Interval Start"] >= date) & (df["Interval Start"] < end)
                df = df[mask]
        return (
            df[ZONAL_LOAD_COLUMNS]
            .sort_values(["Interval Start"])
            .reset_index(drop=True)
        )

    @support_date_range(frequency="HOUR_START")
    def get_real_time_totals(
        self,
        date: str | pd.Timestamp | tuple[pd.Timestamp, pd.Timestamp],
        end: pd.Timestamp | None = None,
        verbose: bool = False,
    ) -> pd.DataFrame:
        if date == "latest":
            url = f"{PUBLIC_REPORTS_URL_PREFIX}/RealtimeTotals/PUB_RealtimeTotals.xml"
        else:
            hour = date.hour
            # Hour numbers are 1-24, so we need to add 1
            file_hour = f"{hour + 1}".zfill(2)

            url = f"{PUBLIC_REPORTS_URL_PREFIX}/RealtimeTotals/PUB_RealtimeTotals_{date.strftime('%Y%m%d')}{file_hour}.xml"

        xml_content = self._request(url, verbose).text

        root = ElementTree.fromstring(xml_content)

        ns = NAMESPACES_FOR_XML.copy()

        # Extract delivery date and hour
        delivery_date = root.find(".//DeliveryDate", ns).text
        delivery_hour = int(root.find(".//DeliveryHour", ns).text)

        base_datetime = (
            pd.to_datetime(delivery_date) + pd.Timedelta(hours=delivery_hour - 1)
        ).tz_localize(self.default_timezone)

        data = []

        for interval_energy in root.findall(".//IntervalEnergy", ns):
            interval = int(interval_energy.find("Interval", ns).text)

            interval_start = base_datetime + pd.Timedelta(minutes=(interval - 1) * 5)
            interval_end = interval_start + pd.Timedelta(minutes=5)

            row = {"Interval Start": interval_start, "Interval End": interval_end}

            for mq in interval_energy.findall("MQ", ns):
                quantity_name = mq.find("MarketQuantity", ns).text
                energy_mw = float(mq.find("EnergyMW", ns).text)

                if quantity_name == "Total Energy":
                    row["Total Energy"] = energy_mw
                elif quantity_name == "Total Loss":
                    row["Total Loss"] = energy_mw
                elif quantity_name == "Total Load":
                    row["Market Total Load"] = energy_mw
                elif quantity_name == "Total Dispatch Load Scheduled OFF":
                    row["Total Dispatchable Load Scheduled Off"] = energy_mw
                elif quantity_name == "Total 10S":
                    row["Total 10S"] = energy_mw
                elif quantity_name == "Total 10N":
                    row["Total 10N"] = energy_mw
                elif quantity_name == "Total 30R":
                    row["Total 30R"] = energy_mw
                elif quantity_name == "ONTARIO DEMAND":
                    row["Ontario Load"] = energy_mw

            # Extract flag
            flag = interval_energy.find("Flag", ns).text
            row["Flag"] = flag

            data.append(row)

        columns = [
            "Interval Start",
            "Interval End",
            "Total Energy",
            "Total Loss",
            "Market Total Load",
            "Total Dispatchable Load Scheduled Off",
            "Total 10S",
            "Total 10N",
            "Total 30R",
            "Ontario Load",
            "Flag",
        ]

        # Create DataFrame
        data = (
            pd.DataFrame(data)[columns]
            .sort_values(["Interval Start"])
            .reset_index(drop=True)
        )

        return data

    @support_date_range(frequency="DAY_START")
    def get_solar_embedded_forecast(
        self,
        date: str | pd.Timestamp | tuple[pd.Timestamp, pd.Timestamp],
        end: pd.Timestamp | None = None,
        vintage: Literal["latest", "all"] = "latest",
        verbose: bool = False,
    ) -> pd.DataFrame:
        json_data_with_times = self._get_variable_generation_forecast_json(
            date,
            end,
            vintage,
        )

        dfs = [
            self._parse_variable_generation_forecast(json_data, last_modified_time)
            for json_data, last_modified_time in json_data_with_times
        ]
        df = pd.concat(dfs).reset_index(drop=True)
        df.drop_duplicates(inplace=True)
        df = df[
            (df["Organization Type"] == "Embedded") & (df["Type"] == "Solar")
        ].reset_index(drop=True)
        df.drop(columns=["Organization Type", "Type"], inplace=True)
        return df

    @support_date_range(frequency="DAY_START")
    def get_wind_embedded_forecast(
        self,
        date: str | pd.Timestamp | tuple[pd.Timestamp, pd.Timestamp],
        end: pd.Timestamp | None = None,
        vintage: Literal["latest", "all"] = "latest",
        verbose: bool = False,
    ) -> pd.DataFrame:
        json_data_with_times = self._get_variable_generation_forecast_json(
            date,
            end,
            vintage,
        )

        dfs = [
            self._parse_variable_generation_forecast(json_data, last_modified_time)
            for json_data, last_modified_time in json_data_with_times
        ]
        df = pd.concat(dfs).reset_index(drop=True)
        df.drop_duplicates(inplace=True)
        df = df[
            (df["Organization Type"] == "Embedded") & (df["Type"] == "Wind")
        ].reset_index(drop=True)
        df.drop(columns=["Organization Type", "Type"], inplace=True)
        return df

    @support_date_range(frequency="DAY_START")
    def get_solar_market_participant_forecast(
        self,
        date: str | pd.Timestamp | tuple[pd.Timestamp, pd.Timestamp],
        end: pd.Timestamp | None = None,
        vintage: Literal["latest", "all"] = "latest",
        verbose: bool = False,
    ) -> pd.DataFrame:
        json_data_with_times = self._get_variable_generation_forecast_json(
            date,
            end,
            vintage,
        )

        dfs = [
            self._parse_variable_generation_forecast(json_data, last_modified_time)
            for json_data, last_modified_time in json_data_with_times
        ]
        df = pd.concat(dfs).reset_index(drop=True)
        df.drop_duplicates(inplace=True)
        df = df[
            (df["Organization Type"] == "Market Participant") & (df["Type"] == "Solar")
        ].reset_index(drop=True)
        df.drop(columns=["Organization Type", "Type"], inplace=True)
        return df

    @support_date_range(frequency="DAY_START")
    def get_wind_market_participant_forecast(
        self,
        date: str | pd.Timestamp | tuple[pd.Timestamp, pd.Timestamp],
        end: pd.Timestamp | None = None,
        vintage: Literal["latest", "all"] = "latest",
        verbose: bool = False,
    ) -> pd.DataFrame:
        json_data_with_times = self._get_variable_generation_forecast_json(
            date,
            end,
            vintage,
        )

        dfs = [
            self._parse_variable_generation_forecast(json_data, last_modified_time)
            for json_data, last_modified_time in json_data_with_times
        ]
        df = pd.concat(dfs).reset_index(drop=True)
        df = df[
            (df["Organization Type"] == "Market Participant") & (df["Type"] == "Wind")
        ].reset_index(drop=True)
        df.drop(columns=["Organization Type", "Type"], inplace=True)
        return df

    def _get_variable_generation_forecast_json(
        self,
        date: str | pd.Timestamp | tuple[pd.Timestamp, pd.Timestamp],
        end: pd.Timestamp | None = None,
        vintage: Literal["latest", "all"] = "latest",
    ) -> list[tuple[dict, pd.Timestamp]]:
        """Get variable generation forecast JSON data.

        Args:
            date: The date to get data for
            end: The end date to get data for
            vintage: Whether to get latest or all versions
            verbose: Whether to print verbose output

        Returns:
            List of tuples containing (json_data, last_modified_time)
        """
        logger.info(
            f"Getting variable generation forecast for {date} to {end} for {vintage} vintage...",
        )
        base_url = f"{PUBLIC_REPORTS_URL_PREFIX}/VGForecastSummary"
        if date == "latest":
            file_prefix = "PUB_VGForecastSummary"
        else:
            if isinstance(date, (pd.Timestamp, pd.Timestamp)):
                date_str = date.strftime("%Y%m%d")
            else:
                date_str = date.replace("-", "")

            file_prefix = f"PUB_VGForecastSummary_{date_str}"

        r = self._request(base_url)

        pattern = f'href="({file_prefix}.*?.xml)">.*?</a>\\s+(\\d{{2}}-\\w{{3}}-\\d{{4}} \\d{{2}}:\\d{{2}})'
        files_with_times = re.findall(pattern, r.text)

        if not files_with_times:
            raise FileNotFoundError(
                f"No variable generation forecast files found for date {date_str}",
            )

        if vintage == "latest":
            unversioned_file = next(
                ((f, t) for f, t in files_with_times if "_v" not in f),
                None,
            )

            if unversioned_file:
                file_name, file_time = unversioned_file
            else:
                file_name, file_time = max(
                    files_with_times,
                    key=lambda x: int(x[0].split("_v")[-1].replace(".xml", "")),
                )

            url = f"{base_url}/{file_name}"
            logger.info(f"Getting latest variable generation forecast from {url}...")
            r = self._request(url)
            json_data = xmltodict.parse(r.text)
            last_modified_time = pd.Timestamp(file_time, tz=self.default_timezone)

            return [(json_data, last_modified_time)]

        else:
            json_data_with_times = []

            with ThreadPoolExecutor(
                max_workers=min(10, len(files_with_times)),
            ) as executor:
                future_to_file = {
                    executor.submit(self._fetch_and_parse_file, base_url, file): (
                        file,
                        time,
                    )
                    for file, time in files_with_times
                }

                for future in as_completed(future_to_file):
                    file, time = future_to_file[future]
                    try:
                        json_data = future.result()
                        json_data_with_times.append(
                            (json_data, pd.Timestamp(time, tz=self.default_timezone)),
                        )
                    except Exception as e:
                        logger.error(f"Error processing file {file}: {str(e)}")
            logger.info(
                f"Found {len(json_data_with_times)} variable generation forecast files for {date_str}",
            )
            return json_data_with_times

    def _parse_variable_generation_forecast(
        self,
        json_data: dict,
        last_modified_time: pd.Timestamp,
    ) -> pd.DataFrame:
        document_body = json_data["Document"]["DocBody"]
        publish_time = pd.Timestamp(document_body["ForecastTimeStamp"]).tz_localize(
            self.default_timezone,
        )

        data = []

        for org in document_body["OrganizationData"]:
            org_type = org["OrganizationType"].title()

            for fuel_data in org["FuelData"]:
                fuel_type = fuel_data["FuelType"].title()

                for resource in fuel_data["ResourceData"]:
                    zone = resource["ZoneName"]
                    if zone == "OntarioTotal":
                        zone = "Ontario Total"
                    else:
                        zone = zone.replace("-", " ").title()

                    for forecast in resource["EnergyForecast"]:
                        forecast_date = pd.Timestamp(
                            forecast["ForecastDate"],
                        ).tz_localize(self.default_timezone)

                        intervals = forecast["ForecastInterval"]
                        if not isinstance(intervals, list):
                            intervals = [intervals]

                        for interval in intervals:
                            hour = int(interval["ForecastHour"])
                            output = float(interval["MWOutput"])

                            interval_start = forecast_date + pd.Timedelta(
                                hours=hour - 1,
                            )
                            interval_end = interval_start + pd.Timedelta(hours=1)

                            data.append(
                                {
                                    "Interval Start": interval_start,
                                    "Interval End": interval_end,
                                    "Publish Time": publish_time,
                                    "Last Modified": last_modified_time,
                                    "Organization Type": org_type,
                                    "Type": fuel_type,
                                    "Zone": zone,
                                    "Generation Forecast": output,
                                },
                            )

        df = pd.DataFrame(data)
        return df.sort_values(
            ["Interval Start", "Publish Time", "Last Modified", "Zone"],
        ).reset_index(drop=True)

<<<<<<< HEAD
    @support_date_range(frequency="DAY_START")
    def get_shadow_prices_real_time_5_min(
=======
    @support_date_range(frequency="HOUR_START")
    def get_lmp_real_time_operating_reserves(
>>>>>>> 806c2a2c
        self,
        date: str | pd.Timestamp | tuple[pd.Timestamp, pd.Timestamp],
        end: pd.Timestamp | None = None,
        verbose: bool = False,
<<<<<<< HEAD
        last_modified: str | pd.Timestamp | None = None,
    ) -> pd.DataFrame:
        if last_modified:
            last_modified = utils._handle_date(last_modified, tz=self.default_timezone)
        if date == "latest":
            base_url = f"{PUBLIC_REPORTS_URL_PREFIX}/RealtimeConstrShadowPrices"
            file = "PUB_RealtimeConstrShadowPrices.xml"
            r = self._request(base_url)
            file_last_modified = pd.Timestamp(
                re.search(
                    r'<a href="PUB_RealtimeConstrShadowPrices\.xml">.*?</a>\s+(\d{2}-\w{3}-\d{4} \d{2}:\d{2})',
                    r.text,
                ).group(1),
                tz=self.default_timezone,
            )
            json_data = self._fetch_and_parse_shadow_prices_file(base_url, file)
            df = self._parse_shadow_prices_report(json_data)
            df["Last Modified"] = file_last_modified
            df.sort_values(
                ["Interval Start", "Publish Time", "Last Modified", "Constraint"],
                inplace=True,
            )
            return df[
                [
                    "Interval Start",
                    "Interval End",
                    "Publish Time",
                    "Last Modified",
                    "Constraint",
                    "Shadow Price",
                ]
            ].reset_index(drop=True)

        json_data_with_times = self._get_all_shadow_prices_jsons(date, last_modified)
        dfs = []
        for json_data, file_last_modified in json_data_with_times:
            df = self._parse_shadow_prices_report(json_data)
            df["Last Modified"] = file_last_modified
            dfs.append(df)
        df = pd.concat(dfs)
        df = utils.move_cols_to_front(
            df,
            ["Interval Start", "Interval End", "Publish Time"],
        )
        df.sort_values(
            ["Interval Start", "Publish Time", "Constraint"],
            inplace=True,
        )
        df.drop_duplicates(
            subset=["Interval Start", "Publish Time", "Constraint"],
            inplace=True,
            keep="last",
        )
        return df[
            [
                "Interval Start",
                "Interval End",
                "Publish Time",
                "Constraint",
                "Shadow Price",
            ]
        ].reset_index(drop=True)

    def _fetch_and_parse_shadow_prices_file(self, base_url: str, file: str) -> dict:
        url = f"{base_url}/{file}"
        r = self._request(url)
        json_data = xmltodict.parse(r.text)
        return json_data

    def _get_all_shadow_prices_jsons(
        self,
        date: str | datetime.date | datetime.datetime,
        last_modified: pd.Timestamp | None = None,
    ) -> list[tuple[dict, datetime.datetime]]:
        base_url = f"{PUBLIC_REPORTS_URL_PREFIX}/RealtimeConstrShadowPrices"

        if isinstance(date, (datetime.datetime, datetime.date)):
            date_str = date.strftime("%Y%m%d")
        else:
            date_str = date.replace("-", "")
        file_prefix = f"PUB_RealtimeConstrShadowPrices_{date_str}"
        r = self._request(base_url)
        pattern = '<a href="({}.*?.xml)">.*?</a>\\s+(\\d{{2}}-\\w{{3}}-\\d{{4}} \\d{{2}}:\\d{{2}})'
        file_rows = re.findall(pattern.format(file_prefix), r.text)
        if not file_rows:
            raise FileNotFoundError(f"No shadow price files found for date {date_str}")
        if last_modified:
            filtered_files = [
                (file, time)
                for file, time in file_rows
                if pd.Timestamp(time, tz=self.default_timezone) >= last_modified
            ]
        else:
            filtered_files = file_rows
        if not filtered_files:
            raise FileNotFoundError(
                f"No files found for date {date_str} after last modified time {last_modified}",
            )
        json_data_with_times = []
        max_retries = 3
        retry_delay = 2

        with ThreadPoolExecutor(max_workers=min(10, len(filtered_files))) as executor:
            future_to_file = {
                executor.submit(
                    self._fetch_and_parse_shadow_prices_file,
                    base_url,
                    file,
                ): (file, time)
                for file, time in filtered_files
            }
            for future in as_completed(future_to_file):
                file, time = future_to_file[future]
                retries = 0
                while retries < max_retries:
                    try:
                        json_data = future.result()
                        json_data_with_times.append(
                            (json_data, pd.Timestamp(time, tz=self.default_timezone)),
                        )
                        break
                    except http.client.RemoteDisconnected as e:
                        retries += 1
                        if retries == max_retries:
                            logger.error(
                                f"Remote connection closed for file {file}: {str(e)}",
                            )
                            break
                        logger.warning(
                            f"Remote connection closed for file {file}: {str(e)}. Retrying in {retry_delay} seconds...",
                        )
                        time.sleep(retry_delay)
                        retry_delay *= 2
                    except Exception as e:
                        logger.error(
                            f"Unexpected error processing file {file}: {str(e)}",
                        )
                        break
        return json_data_with_times

    def _parse_shadow_prices_report(self, json_data: dict) -> pd.DataFrame:
        doc_header = json_data["Document"]["DocHeader"]
        doc_body = json_data["Document"]["DocBody"]
        publish_time = pd.Timestamp(doc_header["CreatedAt"], tz=self.default_timezone)
        delivery_date = pd.Timestamp(doc_body["DELIVERYDATE"], tz=self.default_timezone)
        rows = []

        # NB: Handle the case where there is no hourly price data in the report
        if "HourlyPrice" not in doc_body or not doc_body["HourlyPrice"]:
            logger.debug(f"No hourly price data in report for {delivery_date}")
            return pd.DataFrame(
                {
                    "Interval Start": pd.Series(dtype="datetime64[ns, EST]"),
                    "Interval End": pd.Series(dtype="datetime64[ns, EST]"),
                    "Publish Time": pd.Series(dtype="datetime64[ns, EST]"),
                    "Constraint": pd.Series(dtype="string"),
                    "Shadow Price": pd.Series(dtype="float64"),
                },
            )

        for hourly in doc_body["HourlyPrice"]:
            constraint = " ".join(hourly["ConstraintName"].split())
            hour = int(hourly["DeliveryHour"])
            intervals = hourly["IntervalShadowPrices"]["Interval"]
            prices = hourly["IntervalShadowPrices"]["ShadowPrice"]
            for interval, price in zip(intervals, prices):
                interval_num = int(interval)
                interval_start = (
                    delivery_date
                    + pd.Timedelta(hours=hour - 1)
                    + pd.Timedelta(minutes=(interval_num - 1) * 5)
                )
                interval_end = interval_start + pd.Timedelta(minutes=5)
                rows.append(
                    {
                        "Interval Start": interval_start,
                        "Interval End": interval_end,
                        "Publish Time": publish_time,
                        "Constraint": constraint,
                        "Shadow Price": float(price),
                    },
                )
        df = pd.DataFrame(rows)
        return df
=======
    ):
        file_directory = "RealtimeORLMP"

        if date == "latest":
            url = (
                f"{PUBLIC_REPORTS_URL_PREFIX}/{file_directory}/PUB_{file_directory}.csv"
            )
            date = pd.Timestamp.now(tz=self.default_timezone)
        else:
            hour = date.hour
            # Hour numbers are 1-24, so we need to add 1
            file_hour = f"{hour + 1}".zfill(2)

            url = f"{PUBLIC_REPORTS_URL_PREFIX}/{file_directory}/PUB_{file_directory}_{date.strftime('%Y%m%d')}{file_hour}.csv"

        data = pd.read_csv(url, skiprows=1)

        base_datetime = pd.to_datetime(date).normalize()
        data["Interval Start"] = (
            base_datetime
            + pd.to_timedelta(data["Delivery Hour"] - 1, unit="h")
            + 5
            * pd.to_timedelta(
                data["Interval"] - 1,
                unit="m",
            )
        )
        data["Interval End"] = data["Interval Start"] + pd.Timedelta(minutes=5)

        data = data.rename(
            columns={
                "Pricing Location": "Location",
                "Congestion Price 10S": "Congestion 10S",
                "Congestion Price 10N": "Congestion 10N",
                "Congestion Price 30R": "Congestion 30R",
            },
        ).drop(
            columns=[
                "Delivery Hour",
                "Interval",
            ],
        )

        data = (
            utils.move_cols_to_front(
                data,
                ["Interval Start", "Interval End", "Location"],
            )
            .sort_values(
                ["Interval Start", "Location"],
            )
            .reset_index(drop=True)
        )

        return data
>>>>>>> 806c2a2c
<|MERGE_RESOLUTION|>--- conflicted
+++ resolved
@@ -3679,18 +3679,74 @@
             ["Interval Start", "Publish Time", "Last Modified", "Zone"],
         ).reset_index(drop=True)
 
-<<<<<<< HEAD
+    @support_date_range(frequency="HOUR_START")
+    def get_lmp_real_time_operating_reserves(
+        self,
+        date: str | pd.Timestamp | tuple[pd.Timestamp, pd.Timestamp],
+        end: pd.Timestamp | None = None,
+        verbose: bool = False,
+    ):
+        file_directory = "RealtimeORLMP"
+
+        if date == "latest":
+            url = (
+                f"{PUBLIC_REPORTS_URL_PREFIX}/{file_directory}/PUB_{file_directory}.csv"
+            )
+            date = pd.Timestamp.now(tz=self.default_timezone)
+        else:
+            hour = date.hour
+            # Hour numbers are 1-24, so we need to add 1
+            file_hour = f"{hour + 1}".zfill(2)
+
+            url = f"{PUBLIC_REPORTS_URL_PREFIX}/{file_directory}/PUB_{file_directory}_{date.strftime('%Y%m%d')}{file_hour}.csv"
+
+        data = pd.read_csv(url, skiprows=1)
+
+        base_datetime = pd.to_datetime(date).normalize()
+        data["Interval Start"] = (
+            base_datetime
+            + pd.to_timedelta(data["Delivery Hour"] - 1, unit="h")
+            + 5
+            * pd.to_timedelta(
+                data["Interval"] - 1,
+                unit="m",
+            )
+        )
+        data["Interval End"] = data["Interval Start"] + pd.Timedelta(minutes=5)
+
+        data = data.rename(
+            columns={
+                "Pricing Location": "Location",
+                "Congestion Price 10S": "Congestion 10S",
+                "Congestion Price 10N": "Congestion 10N",
+                "Congestion Price 30R": "Congestion 30R",
+            },
+        ).drop(
+            columns=[
+                "Delivery Hour",
+                "Interval",
+            ],
+        )
+
+        data = (
+            utils.move_cols_to_front(
+                data,
+                ["Interval Start", "Interval End", "Location"],
+            )
+            .sort_values(
+                ["Interval Start", "Location"],
+            )
+            .reset_index(drop=True)
+        )
+
+        return data
+
     @support_date_range(frequency="DAY_START")
     def get_shadow_prices_real_time_5_min(
-=======
-    @support_date_range(frequency="HOUR_START")
-    def get_lmp_real_time_operating_reserves(
->>>>>>> 806c2a2c
         self,
         date: str | pd.Timestamp | tuple[pd.Timestamp, pd.Timestamp],
         end: pd.Timestamp | None = None,
         verbose: bool = False,
-<<<<<<< HEAD
         last_modified: str | pd.Timestamp | None = None,
     ) -> pd.DataFrame:
         if last_modified:
@@ -3874,61 +3930,4 @@
                     },
                 )
         df = pd.DataFrame(rows)
-        return df
-=======
-    ):
-        file_directory = "RealtimeORLMP"
-
-        if date == "latest":
-            url = (
-                f"{PUBLIC_REPORTS_URL_PREFIX}/{file_directory}/PUB_{file_directory}.csv"
-            )
-            date = pd.Timestamp.now(tz=self.default_timezone)
-        else:
-            hour = date.hour
-            # Hour numbers are 1-24, so we need to add 1
-            file_hour = f"{hour + 1}".zfill(2)
-
-            url = f"{PUBLIC_REPORTS_URL_PREFIX}/{file_directory}/PUB_{file_directory}_{date.strftime('%Y%m%d')}{file_hour}.csv"
-
-        data = pd.read_csv(url, skiprows=1)
-
-        base_datetime = pd.to_datetime(date).normalize()
-        data["Interval Start"] = (
-            base_datetime
-            + pd.to_timedelta(data["Delivery Hour"] - 1, unit="h")
-            + 5
-            * pd.to_timedelta(
-                data["Interval"] - 1,
-                unit="m",
-            )
-        )
-        data["Interval End"] = data["Interval Start"] + pd.Timedelta(minutes=5)
-
-        data = data.rename(
-            columns={
-                "Pricing Location": "Location",
-                "Congestion Price 10S": "Congestion 10S",
-                "Congestion Price 10N": "Congestion 10N",
-                "Congestion Price 30R": "Congestion 30R",
-            },
-        ).drop(
-            columns=[
-                "Delivery Hour",
-                "Interval",
-            ],
-        )
-
-        data = (
-            utils.move_cols_to_front(
-                data,
-                ["Interval Start", "Interval End", "Location"],
-            )
-            .sort_values(
-                ["Interval Start", "Location"],
-            )
-            .reset_index(drop=True)
-        )
-
-        return data
->>>>>>> 806c2a2c
+        return df