import json

import pandas as pd
import requests

from gridstatus import utils
from gridstatus.base import FuelMix, ISOBase, Markets, NotSupported
from gridstatus.lmp_config import lmp_config
from gridstatus.logging import log


class MISO(ISOBase):
    """Midcontinent Independent System Operator (MISO)"""

    BASE = "https://api.misoenergy.org/MISORTWDDataBroker/DataBrokerServices.asmx"

    interconnection_homepage = (
        "https://www.misoenergy.org/planning/generator-interconnection/GI_Queue/"
    )

    name = "Midcontinent ISO"
    iso_id = "miso"
    # miso spans multiple timezones, so picking central
    # all parsing is done in EST since that is what api returns
    default_timezone = "US/Eastern"

    markets = [Markets.REAL_TIME_5_MIN, Markets.DAY_AHEAD_HOURLY]

    hubs = [
        "ILLINOIS.HUB",
        "INDIANA.HUB",
        "LOUISIANA.HUB",
        "MICHIGAN.HUB",
        "MINN.HUB",
        "MS.HUB",
        "TEXAS.HUB",
        "ARKANSAS.HUB",
    ]

    def get_fuel_mix(self, date, verbose=False):
        """Get the fuel mix for a given day for a provided MISO.

        Arguments:
            date (datetime.date, str): "latest", "today", or an object
                that can be parsed as a datetime for the day to return data.

            verbose (bool, optional): print verbose output. Defaults to False.

        Returns:
            pandas.DataFrame: DataFrame with columns "Time", "Load", "Fuel Mix"
        """
        if date != "latest":
            raise NotSupported()

        url = self.BASE + "?messageType=getfuelmix&returnType=json"
        r = self._get_json(url, verbose=verbose)

        time = pd.to_datetime(r["Fuel"]["Type"][0]["INTERVALEST"]).tz_localize(
            "EST",
        )

        mix = {}
        for fuel in r["Fuel"]["Type"]:
            amount = int(fuel["ACT"])
            if amount == -1:
                amount = 0
            mix[fuel["CATEGORY"]] = amount

        # print(r["TotalMW"])  # todo - this total does add up to each part

        fm = FuelMix(time=time, mix=mix, iso=self.name)
        return fm

    def get_load(self, date, verbose=False):
        if date == "latest":
            return self._latest_from_today(self.get_load, verbose=verbose)

        elif utils.is_today(date, tz=self.default_timezone):
            r = self._get_load_and_forecast_data(verbose=verbose)

            date = pd.to_datetime(r["LoadInfo"]["RefId"].split(" ")[0])

            df = pd.DataFrame([x["Load"] for x in r["LoadInfo"]["FiveMinTotalLoad"]])

            df["Time"] = df["Time"].apply(
                lambda x, date=date: date
                + pd.Timedelta(
                    hours=int(
                        x.split(":")[0],
                    ),
                    minutes=int(x.split(":")[1]),
                ),
            )
            df["Time"] = df["Time"].dt.tz_localize("EST")
            df = df.rename(columns={"Value": "Load"})
            df["Load"] = pd.to_numeric(df["Load"])

            return df
        else:
            raise NotSupported

    def get_load_forecast(self, date, verbose=False):
        if not utils.is_today(date, self.default_timezone):
            raise NotSupported()

        r = self._get_load_and_forecast_data(verbose=verbose)

        date = pd.to_datetime(r["LoadInfo"]["RefId"].split(" ")[0]).tz_localize(
            tz="EST",
        )

        df = pd.DataFrame(
            [x["Forecast"] for x in r["LoadInfo"]["MediumTermLoadForecast"]],
        )

        df["Time"] = date + pd.to_timedelta(df["HourEnding"].astype(int) - 1, "h")

        df["Forecast Time"] = date

        df = df[["Forecast Time", "Time", "LoadForecast"]].rename(
            columns={"LoadForecast": "Load Forecast"},
        )

        return df

    def _get_load_and_forecast_data(self, verbose=False):
        url = "https://api.misoenergy.org/MISORTWDDataBroker/DataBrokerServices.asmx?messageType=gettotalload&returnType=json"  # noqa
        r = self._get_json(url, verbose=verbose)
        return r

    @lmp_config(
        supports={
            Markets.REAL_TIME_5_MIN: ["latest"],
            Markets.DAY_AHEAD_HOURLY: ["latest"],
        },
    )
    def get_lmp(self, date, market: str, locations: list = None, verbose=False):
        """
        Supported Markets:
            - ``REAL_TIME_5_MIN`` - (FiveMinLMP)
            - ``DAY_AHEAD_HOURLY`` - (DayAheadExPostLMP)
        """
        if locations is None:
            locations = "ALL"

        url = "https://api.misoenergy.org/MISORTWDDataBroker/DataBrokerServices.asmx?messageType=getLMPConsolidatedTable&returnType=json"  # noqa
        r = self._get_json(url, verbose=verbose)

        time = r["LMPData"]["RefId"]
<<<<<<< HEAD
        time_str = time[:11] + " " + time[-9:]
        try:
            time = pd.to_datetime(time_str).tz_localize("EST")
        except TypeError:
            time = pd.to_datetime(time_str).tz_convert("EST")
=======
        time_str = time[:11] + " " + time[-9:-4]
        time_zone = time[-3:]
        time = (
            pd.to_datetime(time_str)
            .tz_localize(
                time_zone,
            )
            .tz_convert(self.default_timezone)
        )
>>>>>>> 5169d49c

        if market == Markets.REAL_TIME_5_MIN:
            data = pd.DataFrame(r["LMPData"]["FiveMinLMP"]["PricingNode"])
        elif market == Markets.DAY_AHEAD_HOURLY:
            data = pd.DataFrame(
                r["LMPData"]["DayAheadExPostLMP"]["PricingNode"],
            )
            time = time.ceil("H")

        rename = {
            "name": "Location",
            "LMP": "LMP",
            "MLC": "Loss",
            "MCC": "Congestion",
        }

        data.rename(columns=rename, inplace=True)

        data[["LMP", "Loss", "Congestion"]] = data[["LMP", "Loss", "Congestion"]].apply(
            pd.to_numeric,
            errors="coerce",
        )

        data["Energy"] = data["LMP"] - data["Loss"] - data["Congestion"]
        data["Time"] = time
        data["Market"] = market.value
        data["Location Type"] = "Pricing Node"
        data.loc[
            data["Location"].str.endswith(
                ".HUB",
            ),
            "Location Type",
        ] = "Hub"
        data = data[
            [
                "Time",
                "Market",
                "Location",
                "Location Type",
                "LMP",
                "Energy",
                "Congestion",
                "Loss",
            ]
        ]

        data = utils.filter_lmp_locations(data, locations)

        return data

    def get_interconnection_queue(self, verbose=False):
        """Get the interconnection queue

        Returns:
            pandas.DataFrame: Interconnection queue
        """
        url = "https://www.misoenergy.org/api/giqueue/getprojects"

        msg = f"Downloading interconnection queue from {url}"
        log(msg, verbose)

        json_str = requests.get(url).text
        data = json.loads(json_str)
        # todo there are also study documents available:  https://www.misoenergy.org/planning/generator-interconnection/GI_Queue/gi-interactive-queue/
        # there is also a map that plots the locations of these projects:
        queue = pd.DataFrame(data)

        queue = queue.rename(
            columns={
                "postGIAStatus": "Post Generator Interconnection Agreement Status",
                "doneDate": "Interconnection Approval Date",
            },
        )

        queue["Capacity (MW)"] = queue[
            [
                "summerNetMW",
                "winterNetMW",
            ]
        ].max(axis=1)

        rename = {
            "projectNumber": "Queue ID",
            "county": "County",
            "state": "State",
            "transmissionOwner": "Transmission Owner",
            "poiName": "Interconnection Location",
            "queueDate": "Queue Date",
            "withdrawnDate": "Withdrawn Date",
            "applicationStatus": "Status",
            "Capacity (MW)": "Capacity (MW)",
            "summerNetMW": "Summer Capacity (MW)",
            "winterNetMW": "Winter Capacity (MW)",
            "negInService": "Proposed Completion Date",
            "fuelType": "Generation Type",
        }

        extra_columns = [
            "facilityType",
            "Post Generator Interconnection Agreement Status",
            "Interconnection Approval Date",
            "inService",
            "giaToExec",
            "studyCycle",
            "studyGroup",
            "studyPhase",
            "svcType",
            "dp1ErisMw",
            "dp1NrisMw",
            "dp2ErisMw",
            "dp2NrisMw",
            "sisPhase1",
        ]

        missing = [
            # todo the actual complettion date
            # can be calculated by looking at status and other date columns
            "Actual Completion Date",
            "Withdrawal Comment",
            "Project Name",
            "Interconnecting Entity",
        ]

        queue = utils.format_interconnection_df(
            queue=queue,
            rename=rename,
            extra=extra_columns,
            missing=missing,
        )

        return queue


"""
Notes

- Real-time 5-minute LMP data for current day, previous day available
https://api.misoenergy.org/MISORTWDBIReporter/Reporter.asmx?messageType=rollingmarketday&returnType=json

- market reports https://www.misoenergy.org/markets-and-operations/real-time--market-data/market-reports/#nt=
historical fuel mix: https://www.misoenergy.org/markets-and-operations/real-time--market-data/market-reports/#nt=%2FMarketReportType%3ASummary%2FMarketReportName%3AHistorical%20Generation%20Fuel%20Mix%20(xlsx)&t=10&p=0&s=MarketReportPublished&sd=desc

- ancillary services available in consolidate api

"""  # noqa<|MERGE_RESOLUTION|>--- conflicted
+++ resolved
@@ -147,13 +147,6 @@
         r = self._get_json(url, verbose=verbose)
 
         time = r["LMPData"]["RefId"]
-<<<<<<< HEAD
-        time_str = time[:11] + " " + time[-9:]
-        try:
-            time = pd.to_datetime(time_str).tz_localize("EST")
-        except TypeError:
-            time = pd.to_datetime(time_str).tz_convert("EST")
-=======
         time_str = time[:11] + " " + time[-9:-4]
         time_zone = time[-3:]
         time = (
@@ -163,7 +156,6 @@
             )
             .tz_convert(self.default_timezone)
         )
->>>>>>> 5169d49c
 
         if market == Markets.REAL_TIME_5_MIN:
             data = pd.DataFrame(r["LMPData"]["FiveMinLMP"]["PricingNode"])
