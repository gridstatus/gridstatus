# Changelog

## v0.25.0 - TBD

### SPP

- Add `spp.get_solar_and_wind_forecast_short_term` and `spp.get_solar_and_wind_forecast_mid_term` for solar and wind forecasts
- Add `spp.get_load_forecast_short_term` and `spp.get_load_forecast_long_term` for load forecasts
  - This overlaps with the existing `spp.get_load_forecast` method, which we want to eventually remove in favor of these two methods.
- Add support for operating reserves

<<<<<<< HEAD
### EIA

- Add support to specify facets in get_dataset
=======
### ERCOT

- Added initial support for using the ERCOT API
>>>>>>> f314559c

## v0.24.0 - Dec 27, 2023

### ERCOT

- Add `ercot.get_energy_storage_resources`
- Add support for RTM and DAM price correction datasets
- Add System Lambda
- Add support for RTM and DAM price correction datasets
- Add support for electrical bus and settlement point LMPS

## SPP

- Add support for generation capacity on outage
- Add support for SPP WEIS Real Time LMP
- Add "Status (Original)" column to interconnection queue data

### EIA

- Add `EIA.get_grid_monitor` dataset with hourly BA and Region emission data

### CAISO

- Improve CAISO curtailed non-operational generator report

### ISONE

- Parse ISONE interconnection queue project status columns

### PJM

- Update PJM `get_lmp` to return columns `Location Id`, `Location Name`, `Location Short Name` to avoid ambiguity.

### Breaking Changes

- `PJM.get_lmp` no longer return `Location`. That value is now `Location Id`.

### Bug Fixes

- Assorted DST handling fixes
- Ensure `sleep` parameter is handled correctly on all CAISO methods

## v0.23.0 - Sept 12, 2023

### ERCOT

- Support ECRS in ERCOT 60 Day DAM and SCED Reports
- Handle Energy Weighted Load Zone prices in real time SPPs
- Add ERCOT hourly wind forecast report
- Add ERCOT hourly solar forecast report
- Add `Ercot.get_60_day_sced_disclosure`
- Add `Ercot.get_60_day_dam_disclosure`
- Add support for specifying `forecast_type` to `Ercot.get_load_forecast`
- Add ERCOT System Lambda

### MISO

- Add support for historical DAM LMP

### EIA

- Add wholesale petroleum and natural gas daily spot prices.
- Add weekly spot prices and export totals for coal.
- Add handler for hourly fuel type data

## v0.22.0 - July 3rd, 2023

### EIA

- Add EIA 930 Region Data

### NYISO

- Add NYISO BTM Solar Estimated Actuals and Forecast

#### `NYISO.get_btm_solar` and `NYISO.get_btm_solar_forecast`

```python
>>> import gridstatus
>>> iso = gridstatus.NYISO()
>>> iso.get_btm_solar("June 11, 2023")
Zone Name                      Time            Interval Start              Interval End   SYSTEM  CAPITL  CENTRL  DUNWOD  GENESE  HUD VL  LONGIL  MHK VL  MILLWD  N.Y.C.  NORTH    WEST
0         2023-06-11 00:00:00-04:00 2023-06-11 00:00:00-04:00 2023-06-11 01:00:00-04:00     0.00    0.00    0.00    0.00    0.00    0.00    0.00    0.00    0.00    0.00   0.00    0.00
1         2023-06-11 01:00:00-04:00 2023-06-11 01:00:00-04:00 2023-06-11 02:00:00-04:00     0.00    0.00    0.00    0.00    0.00    0.00    0.00    0.00    0.00    0.00   0.00    0.00
2         2023-06-11 02:00:00-04:00 2023-06-11 02:00:00-04:00 2023-06-11 03:00:00-04:00     0.00    0.00    0.00    0.00    0.00    0.00    0.00    0.00    0.00    0.00   0.00    0.00
3         2023-06-11 03:00:00-04:00 2023-06-11 03:00:00-04:00 2023-06-11 04:00:00-04:00     0.00    0.00    0.00    0.00    0.00    0.00    0.00    0.00    0.00    0.00   0.00    0.00
4         2023-06-11 04:00:00-04:00 2023-06-11 04:00:00-04:00 2023-06-11 05:00:00-04:00     0.00    0.00    0.00    0.00    0.00    0.00    0.00    0.00    0.00    0.00   0.00    0.00
5         2023-06-11 05:00:00-04:00 2023-06-11 05:00:00-04:00 2023-06-11 06:00:00-04:00    75.52   12.19    5.50    3.67    2.08   15.78   15.61    5.89    3.28    9.69   0.78    1.04
6         2023-06-11 06:00:00-04:00 2023-06-11 06:00:00-04:00 2023-06-11 07:00:00-04:00   347.14   52.22   45.36   11.78   18.37   52.20   74.82   27.10   10.11   37.13   4.66   13.39
7         2023-06-11 07:00:00-04:00 2023-06-11 07:00:00-04:00 2023-06-11 08:00:00-04:00   788.84  125.11  124.73   20.72   49.13  112.00  156.17   66.83   17.01   74.25  12.32   30.57
8         2023-06-11 08:00:00-04:00 2023-06-11 08:00:00-04:00 2023-06-11 09:00:00-04:00  1395.50  227.98  215.17   33.37   94.92  193.29  257.88  115.29   26.72  145.15  20.32   65.42
9         2023-06-11 09:00:00-04:00 2023-06-11 09:00:00-04:00 2023-06-11 10:00:00-04:00  2014.96  306.60  293.56   51.34  174.35  276.94  365.60  183.85   39.87  200.26  25.91   96.69
10        2023-06-11 10:00:00-04:00 2023-06-11 10:00:00-04:00 2023-06-11 11:00:00-04:00  2306.05  348.82  340.06   59.35  182.55  343.69  434.15  204.78   47.16  231.68  28.26   85.54
11        2023-06-11 11:00:00-04:00 2023-06-11 11:00:00-04:00 2023-06-11 12:00:00-04:00  2439.62  369.00  352.69   67.57  178.53  377.96  448.25  218.69   53.78  234.90  29.94  108.32
12        2023-06-11 12:00:00-04:00 2023-06-11 12:00:00-04:00 2023-06-11 13:00:00-04:00  2349.02  354.48  380.95   63.44  189.94  375.69  382.82  202.08   51.89  192.66  30.75  124.32
13        2023-06-11 13:00:00-04:00 2023-06-11 13:00:00-04:00 2023-06-11 14:00:00-04:00  2327.69  355.53  371.23   63.31  191.67  367.02  357.35  207.27   51.31  220.16  29.14  113.71
14        2023-06-11 14:00:00-04:00 2023-06-11 14:00:00-04:00 2023-06-11 15:00:00-04:00  2140.92  351.56  327.50   57.41  160.82  321.22  371.84  179.71   45.78  189.81  28.62  106.64
15        2023-06-11 15:00:00-04:00 2023-06-11 15:00:00-04:00 2023-06-11 16:00:00-04:00  1867.62  315.60  278.65   48.75  148.26  280.73  336.48  159.72   39.59  123.01  23.29  113.56
16        2023-06-11 16:00:00-04:00 2023-06-11 16:00:00-04:00 2023-06-11 17:00:00-04:00  1398.35  210.26  201.51   44.52   89.49  213.19  259.28  121.72   34.65  148.77  15.57   59.37
17        2023-06-11 17:00:00-04:00 2023-06-11 17:00:00-04:00 2023-06-11 18:00:00-04:00   913.03  121.45  145.47   27.15   58.16  130.41  198.08   70.26   21.10  104.86   9.42   26.67
18        2023-06-11 18:00:00-04:00 2023-06-11 18:00:00-04:00 2023-06-11 19:00:00-04:00   430.10   50.69   73.40   11.67   26.66   56.74   96.53   39.34    9.02   48.95   3.84   13.26
19        2023-06-11 19:00:00-04:00 2023-06-11 19:00:00-04:00 2023-06-11 20:00:00-04:00   107.35   11.48   21.66    2.37    9.35   14.07   22.17   10.27    2.04    8.60   1.04    4.30
20        2023-06-11 20:00:00-04:00 2023-06-11 20:00:00-04:00 2023-06-11 21:00:00-04:00     3.02    0.28    0.96    0.02    0.65    0.15    0.04    0.47    0.02    0.10   0.07    0.27
21        2023-06-11 21:00:00-04:00 2023-06-11 21:00:00-04:00 2023-06-11 22:00:00-04:00     0.00    0.00    0.00    0.00    0.00    0.00    0.00    0.00    0.00    0.00   0.00    0.00
22        2023-06-11 22:00:00-04:00 2023-06-11 22:00:00-04:00 2023-06-11 23:00:00-04:00     0.00    0.00    0.00    0.00    0.00    0.00    0.00    0.00    0.00    0.00   0.00    0.00
23        2023-06-11 23:00:00-04:00 2023-06-11 23:00:00-04:00 2023-06-12 00:00:00-04:00     0.00    0.00    0.00    0.00    0.00    0.00    0.00    0.00    0.00    0.00   0.00    0.00
>>> iso.get_btm_solar_forecast("today")
Zone Name                      Time            Interval Start              Interval End   SYSTEM  CAPITL  CENTRL  DUNWOD  GENESE  HUD VL  LONGIL  MHK VL  MILLWD  N.Y.C.  NORTH    WEST
0         2023-06-13 00:00:00-04:00 2023-06-13 00:00:00-04:00 2023-06-13 01:00:00-04:00     0.00    0.00    0.00    0.00    0.00    0.00    0.00    0.00    0.00    0.00   0.00    0.00
1         2023-06-13 01:00:00-04:00 2023-06-13 01:00:00-04:00 2023-06-13 02:00:00-04:00     0.00    0.00    0.00    0.00    0.00    0.00    0.00    0.00    0.00    0.00   0.00    0.00
2         2023-06-13 02:00:00-04:00 2023-06-13 02:00:00-04:00 2023-06-13 03:00:00-04:00     0.00    0.00    0.00    0.00    0.00    0.00    0.00    0.00    0.00    0.00   0.00    0.00
3         2023-06-13 03:00:00-04:00 2023-06-13 03:00:00-04:00 2023-06-13 04:00:00-04:00     0.00    0.00    0.00    0.00    0.00    0.00    0.00    0.00    0.00    0.00   0.00    0.00
4         2023-06-13 04:00:00-04:00 2023-06-13 04:00:00-04:00 2023-06-13 05:00:00-04:00     0.00    0.00    0.00    0.00    0.00    0.00    0.00    0.00    0.00    0.00   0.00    0.00
5         2023-06-13 05:00:00-04:00 2023-06-13 05:00:00-04:00 2023-06-13 06:00:00-04:00    57.32    3.63    9.98    2.10    3.93   10.66   11.98    3.31    2.01    8.07   0.29    1.38
6         2023-06-13 06:00:00-04:00 2023-06-13 06:00:00-04:00 2023-06-13 07:00:00-04:00   303.31   20.29   58.09    8.74   43.44   41.10   49.31   26.08    7.01   32.98   1.63   14.66
7         2023-06-13 07:00:00-04:00 2023-06-13 07:00:00-04:00 2023-06-13 08:00:00-04:00   799.45   56.94  157.19   21.35  119.39   99.10  120.88   75.64   15.77   84.06   3.72   45.43
8         2023-06-13 08:00:00-04:00 2023-06-13 08:00:00-04:00 2023-06-13 09:00:00-04:00  1395.52  108.66  264.74   31.27  177.04  170.41  234.83  129.29   23.84  162.06   7.32   86.08
9         2023-06-13 09:00:00-04:00 2023-06-13 09:00:00-04:00 2023-06-13 10:00:00-04:00  1894.43  161.33  333.21   39.50  214.77  227.34  335.53  180.70   30.16  238.29  10.76  122.86
10        2023-06-13 10:00:00-04:00 2023-06-13 10:00:00-04:00 2023-06-13 11:00:00-04:00  2212.83  201.05  351.76   46.03  236.31  259.80  416.81  216.86   34.63  288.12  13.13  148.32
11        2023-06-13 11:00:00-04:00 2023-06-13 11:00:00-04:00 2023-06-13 12:00:00-04:00  2404.65  229.98  354.43   53.17  240.34  290.11  481.46  238.53   39.90  305.56  14.55  156.63
12        2023-06-13 12:00:00-04:00 2023-06-13 12:00:00-04:00 2023-06-13 13:00:00-04:00  2508.15  245.19  352.06   61.52  241.77  326.65  506.34  251.76   46.07  307.98  15.72  153.11
13        2023-06-13 13:00:00-04:00 2023-06-13 13:00:00-04:00 2023-06-13 14:00:00-04:00  2564.26  260.66  349.02   67.90  238.71  352.04  514.83  256.89   51.74  301.20  17.23  154.05
14        2023-06-13 14:00:00-04:00 2023-06-13 14:00:00-04:00 2023-06-13 15:00:00-04:00  2499.92  278.79  338.70   69.54  216.72  355.34  501.53  254.09   53.64  279.68  17.90  134.01
15        2023-06-13 15:00:00-04:00 2023-06-13 15:00:00-04:00 2023-06-13 16:00:00-04:00  2259.78  272.63  315.10   60.82  186.29  325.26  447.05  245.04   47.69  241.39  16.73  101.79
16        2023-06-13 16:00:00-04:00 2023-06-13 16:00:00-04:00 2023-06-13 17:00:00-04:00  1784.95  229.94  259.40   44.24  145.55  246.00  343.06  222.07   35.28  180.64  13.31   65.47
17        2023-06-13 17:00:00-04:00 2023-06-13 17:00:00-04:00 2023-06-13 18:00:00-04:00  1160.11  152.03  182.57   25.18  103.51  145.48  194.02  182.51   19.87  107.41   8.26   39.27
18        2023-06-13 18:00:00-04:00 2023-06-13 18:00:00-04:00 2023-06-13 19:00:00-04:00   560.83   68.22   94.70   10.73   56.33   57.70   78.98  115.41    8.11   45.81   3.80   21.05
19        2023-06-13 19:00:00-04:00 2023-06-13 19:00:00-04:00 2023-06-13 20:00:00-04:00   160.49   20.51   28.38    2.26   16.44   13.18   18.44   41.29    1.71    9.91   1.33    7.07
20        2023-06-13 20:00:00-04:00 2023-06-13 20:00:00-04:00 2023-06-13 21:00:00-04:00    13.85    1.11    2.52    0.03    1.68    0.20    0.22    6.62    0.02    0.57   0.10    0.79
21        2023-06-13 21:00:00-04:00 2023-06-13 21:00:00-04:00 2023-06-13 22:00:00-04:00     0.00    0.00    0.00    0.00    0.00    0.00    0.00    0.00    0.00    0.00   0.00    0.00
22        2023-06-13 22:00:00-04:00 2023-06-13 22:00:00-04:00 2023-06-13 23:00:00-04:00     0.00    0.00    0.00    0.00    0.00    0.00    0.00    0.00    0.00    0.00   0.00    0.00
23        2023-06-13 23:00:00-04:00 2023-06-13 23:00:00-04:00 2023-06-14 00:00:00-04:00     0.00    0.00    0.00    0.00    0.00    0.00    0.00    0.00    0.00    0.00   0.00    0.00
```

### SPP

- Update to new SPP URLs

### Ercot

- Add Hourly Weather and Forecast Zone Loads ERCOT
- Add new ERCOT AS ECRS product
- Add `Ercot.get_as_monitor()`
- Add `Ercot.get_real_time_system_conditions()`
- Add `Ercot.get_unplanned_resource_outages()`
- Add `Ercot.get_highest_price_as_offer_selected()`
- Add `Ercot.get_as_reports()`
- Add `Ercot.get_hourly_resource_outage_capacity()`

#### `ERCOT.get_load_by_weather_zone`

```python
>>> import gridstatus
>>> iso = gridstatus.Ercot()
>>> iso.get_load_by_weather_zone("today")
                        Time            Interval Start              Interval End     COAST     EAST  FAR_WEST    NORTH   NORTH_C  SOUTHERN  SOUTH_C     WEST     TOTAL
0  2023-05-29 00:00:00-05:00 2023-05-29 00:00:00-05:00 2023-05-29 01:00:00-05:00  12802.47  1521.40   5502.14  1135.57  11420.05   3465.99  6992.00  1136.75  43976.38
1  2023-05-29 01:00:00-05:00 2023-05-29 01:00:00-05:00 2023-05-29 02:00:00-05:00  12290.54  1416.19   5388.76  1078.17  10732.84   3260.38  6566.67  1221.94  41955.50
2  2023-05-29 02:00:00-05:00 2023-05-29 02:00:00-05:00 2023-05-29 03:00:00-05:00  11883.53  1341.91   5433.55  1053.20  10243.94   3122.02  6322.52  1136.98  40537.65
3  2023-05-29 03:00:00-05:00 2023-05-29 03:00:00-05:00 2023-05-29 04:00:00-05:00  11635.55  1281.43   5488.97  1065.24   9821.62   3041.44  6151.03  1028.75  39514.03
4  2023-05-29 04:00:00-05:00 2023-05-29 04:00:00-05:00 2023-05-29 05:00:00-05:00  11563.59  1260.45   5513.39  1086.53   9813.76   3009.98  6106.10   958.43  39312.23
5  2023-05-29 05:00:00-05:00 2023-05-29 05:00:00-05:00 2023-05-29 06:00:00-05:00  11546.74  1312.40   5483.92  1116.81   9868.26   3083.50  6154.60   987.59  39553.82
6  2023-05-29 06:00:00-05:00 2023-05-29 06:00:00-05:00 2023-05-29 07:00:00-05:00  11472.33  1337.69   5498.00  1078.45   9950.64   3080.14  6241.64  1087.81  39746.69
7  2023-05-29 07:00:00-05:00 2023-05-29 07:00:00-05:00 2023-05-29 08:00:00-05:00  11597.62  1394.89   5505.14  1044.43  10157.48   3193.75  6351.98  1103.64  40348.91
8  2023-05-29 08:00:00-05:00 2023-05-29 08:00:00-05:00 2023-05-29 09:00:00-05:00  12191.42  1515.69   5543.69  1075.54  10948.29   3339.00  6676.52  1054.30  42344.45
9  2023-05-29 09:00:00-05:00 2023-05-29 09:00:00-05:00 2023-05-29 10:00:00-05:00  13055.09  1655.85   5638.38  1128.50  12185.78   3698.18  7186.46  1124.93  45673.17
10 2023-05-29 10:00:00-05:00 2023-05-29 10:00:00-05:00 2023-05-29 11:00:00-05:00  13936.82  1782.10   5711.86  1201.75  13608.80   4035.68  7758.54  1216.78  49252.32
11 2023-05-29 11:00:00-05:00 2023-05-29 11:00:00-05:00 2023-05-29 12:00:00-05:00  14686.72  1915.27   5815.34  1310.87  14806.77   4373.96  8346.08  1258.92  52513.94
12 2023-05-29 12:00:00-05:00 2023-05-29 12:00:00-05:00 2023-05-29 13:00:00-05:00  15401.73  2037.31   5880.35  1383.49  15928.52   4634.32  8845.87  1346.79  55458.39
>>>
```

#### `ERCOT.get_load_by_forecast_zone`

```python
>>> import gridstatus
>>> iso = gridstatus.Ercot()
>>> iso.get_load_by_forecast_zone("today")
                        Time            Interval Start              Interval End     NORTH     SOUTH     WEST   HOUSTON     TOTAL
0  2023-05-29 00:00:00-05:00 2023-05-29 00:00:00-05:00 2023-05-29 01:00:00-05:00  13527.07  11281.31  6814.18  12353.81  43976.38
1  2023-05-29 01:00:00-05:00 2023-05-29 01:00:00-05:00 2023-05-29 02:00:00-05:00  12712.64  10663.39  6719.82  11859.64  41955.50
2  2023-05-29 02:00:00-05:00 2023-05-29 02:00:00-05:00 2023-05-29 03:00:00-05:00  12136.45  10237.82  6696.51  11466.87  40537.65
3  2023-05-29 03:00:00-05:00 2023-05-29 03:00:00-05:00 2023-05-29 04:00:00-05:00  11660.22   9939.95  6686.32  11227.54  39514.03
4  2023-05-29 04:00:00-05:00 2023-05-29 04:00:00-05:00 2023-05-29 05:00:00-05:00  11640.31   9836.80  6677.03  11158.10  39312.23
5  2023-05-29 05:00:00-05:00 2023-05-29 05:00:00-05:00 2023-05-29 06:00:00-05:00  11764.91   9968.13  6678.87  11141.91  39553.82
6  2023-05-29 06:00:00-05:00 2023-05-29 06:00:00-05:00 2023-05-29 07:00:00-05:00  11854.48  10083.56  6738.40  11070.26  39746.69
7  2023-05-29 07:00:00-05:00 2023-05-29 07:00:00-05:00 2023-05-29 08:00:00-05:00  12097.60  10317.04  6743.06  11191.20  40348.91
8  2023-05-29 08:00:00-05:00 2023-05-29 08:00:00-05:00 2023-05-29 09:00:00-05:00  13016.18  10789.71  6774.37  11764.20  42344.45
9  2023-05-29 09:00:00-05:00 2023-05-29 09:00:00-05:00 2023-05-29 10:00:00-05:00  14413.92  11712.27  6949.33  12597.65  45673.17
10 2023-05-29 10:00:00-05:00 2023-05-29 10:00:00-05:00 2023-05-29 11:00:00-05:00  15993.79  12683.08  7126.87  13448.59  49252.32
11 2023-05-29 11:00:00-05:00 2023-05-29 11:00:00-05:00 2023-05-29 12:00:00-05:00  17376.62  13648.03  7316.87  14172.42  52513.94
12 2023-05-29 12:00:00-05:00 2023-05-29 12:00:00-05:00 2023-05-29 13:00:00-05:00  18653.93  14462.30  7479.66  14862.50  55458.39
```

### Breaking Changes

- `iso.get_load("latest")` now returns a dataframe in the same format as `iso.get_load("today")` with as much data that can be fetched in one request to underlying endpoint

## v0.21.0 - May 22,2023

- Add initial support for EIA V2 API
- Date ranges can be provided as either separate start/end arguments or a tuple to date.

```python
# both do the same thing
iso.get_load(start="Jan 1, 2023", end="March 1, 2023")
iso.get_load(date=("Jan 1, 2023", "March 1, 2023"))
```

### CAISO

- Add support for querying larger set of CAISO Oasis Datasets with `caiso.get_oasis_dateset`
- add `CAISO.get_curtailed_non_operational_generator_report` to parse this [daily report](http://www.caiso.com/market/Pages/OutageManagement/CurtailedandNonOperationalGenerators.aspx)
- Support hourly start/end time for CAISO LMPs

### SPP

- Update SPP fuel mix source. Add helper function to parse historical fuel mix data back to 2011.
- Add `SPP.get_ver_curtailments` to return curtailment data for SPP
- Support self scheduled vs market breakdown in `SPP.get_fuel_mix` using `detailed=True` parameter

### ISONE

- Add ISONE BTM solar

```
>>> iso = gridstatus.ISONE()
>>> iso.get_btm_solar("today")
                         Time            Interval Start              Interval End  BTM Solar
0   2023-04-14 00:00:00-04:00 2023-04-14 00:00:00-04:00 2023-04-14 00:05:00-04:00      0.000
1   2023-04-14 00:05:00-04:00 2023-04-14 00:05:00-04:00 2023-04-14 00:10:00-04:00      0.000
2   2023-04-14 00:10:00-04:00 2023-04-14 00:10:00-04:00 2023-04-14 00:15:00-04:00      0.000
3   2023-04-14 00:15:00-04:00 2023-04-14 00:15:00-04:00 2023-04-14 00:20:00-04:00      0.000
4   2023-04-14 00:20:00-04:00 2023-04-14 00:20:00-04:00 2023-04-14 00:25:00-04:00      0.000
..                        ...                       ...                       ...        ...
164 2023-04-14 13:40:00-04:00 2023-04-14 13:40:00-04:00 2023-04-14 13:45:00-04:00   4356.833
165 2023-04-14 13:45:00-04:00 2023-04-14 13:45:00-04:00 2023-04-14 13:50:00-04:00   4328.750
166 2023-04-14 13:50:00-04:00 2023-04-14 13:50:00-04:00 2023-04-14 13:55:00-04:00   4300.667
167 2023-04-14 13:55:00-04:00 2023-04-14 13:55:00-04:00 2023-04-14 14:00:00-04:00   4272.583
168 2023-04-14 14:00:00-04:00 2023-04-14 14:00:00-04:00 2023-04-14 14:05:00-04:00   4244.500

[169 rows x 4 columns]
```

### ERCOT

- `Ercot.get_fuel_mix("latest")` now returns last two days of data.

## v0.20.0 - March 24, 2023

- Add `Interval Start` and `Interval End` time stamps to every applicable time series to avoid ambiguity. The `Time` column will be dropped in favor of just these two columns in next release

  ### Breaking Changes

  - Removed `FuelMix` class. `iso.get_fuel_mix(date="latest")` now returns a DataFrame with a single row to make API consistent with other ways of calling the method.

## v0.19.0 - Feb 19, 2023

- Updated ISONE Interconnection Queue to contain completed and withdrawn projects
- Add all areas to PJM get_load
- Add load over time visualization

## v0.18.0 - Jan 27, 2023

- Update CAISO LMP markets to support real time five minute
- Fix bug affecting NYISO interconnection queues

  ### Breaking Changes

  The following changes were made to CAISO Market:

  - `REAL_TIME_HOURLY` removed since this market incorrectly mapped to the HASP market
  - `REAL_TIME_5_MIN` added and maps to the RTD market
  - `REAL_TIME_15_MIN` and `DAY_AHEAD_HOURLY` unchanged

## v0.17.0 - Dec 30, 2022

- Add CAISO LMP Heat Map Example Notebook
- Add Settlement Point Prices for ERCOT
- SPP: Add today/latest LMP for Real Time 5 minute and Day Ahead Hourly (DAM)
- ERCOT load data is now returned with 5 minute frequency
- Add a guide on contributing to gridstatus

## v0.16.0 - Dec 15, 2022

- Ercot Fuel Mix Endpoint URL updated to include more fuel sources
- Ercot get_load supports more historical data

## v0.15.0 - Dec 2, 2022

- Add ability to get renewable curtailment data for CAISO
- Add Ancillary Service Methods for CAISO
- Add Ancillary Service Prices for ERCOT
- Add Ability to save intermediate results to disk when fetching data across multiple requests using `save_to` parameter

## v0.14.0 - Nov 8, 2022

- Add `get_capacity_prices` to NYISO
- Fix ISONE Daylight Savings Time handling

## v0.13.0 - Nov 2, 2022

- Add interconnection queue to data for SPP, NYISO, ERCOT, ISONE, PJM, MISO, and CAISO
- Add `get_generators` and `get_loads` to NYISO

## v0.12.0 - Oct 28, 2022

- Can now use `"today"` are value for `end` when querying date range

  ```python
  nyiso.get_fuel_mix(start="Jan 1, 2022", end="today")
  ```

### Breaking Changes

- Simplify method naming. This applies to all method. See below for example

#### New API

```python
nyiso.get_fuel_mix("latest")
nyiso.get_fuel_mix("today")
nyiso.get_fuel_mix("jan 1, 2022")
```

#### Old API

```python
nyiso = gridstatus.NYISO()
nyiso.get_latest_fuel_mix()
nyiso.get_fuel_mix_today()
nyiso.get_historical_fuel_mix("jan 1, 2022")
```

## v0.11.0 - Oct 26, 2022

- Renamed library to `gridstatus`
- New [Documentation](https://docs.gridstatus.io)!
- Add Examples Notebooks
- Renamed all demand methods to load

## v0.10.0 - Oct 24, 2022

- Support both Generator and Zone for NYISO LMPs
- Optimize NYISO Date Range Queries over Historical Data

## v0.9.0 - Oct 21, 2022

- Support querying by date range for CAISO, PJM, NYISO, and ISONE `get_historical_*` Methods
- Add gas prices to CAISO
- Add GHG allowance price to CAISO

## v0.8.0 - Oct 13, 2022

- PJM: add lmp prices for 3 markets: real time 5 minutes, real time hourly, day ahead hourly
- Add notes to Ercot status
- Add `.status_homepage` url to ISOs that report a status
- Add Ercot Historical RTM Settlement Point Prices (SPPs)
- Refactor storage API to support non-battery storage types

## v0.7.0 - Aug 23, 2022

- Added load forecasting to NYISO, PJM, CAISO, ISONE, Ercot, SPP, MISO
- Add battery charging and discharging to CAISO
- Removed yesterday methods. Use `get_historical_*()` instead
- Add get latest status to SPP

## v0.6.0 - Aug 17, 2022

- ISONE: add system status
- NYISO: add system status
- Improve LMP return format
- Bug fixes

## v0.5.0 - Aug 12, 2022

- CAISO: added LMP prices for 3 market: real time 15 minute (FMM), real time hours (HASP), day ahead hourly (DAM)
- NYISO: added LMP prices for 2 markets: real time 5 minute and day ahead 5 minute
- MISO: added LMP prices for 2 market: real time 5 minute and day head hourly
- ISONE: add lmp prices for 3 markets: real time 5 minutes, real time hourly, day ahead hourly
- Bug fixes

## v0.4.0 - Aug 4, 2022

- NYISO: added all demand, fuel mix, and supply methods
- PJM: add all demand methods for
- SPP: today and latest demand
- MISO: added get demand today and latest supply
- ISONE: now has complete coverage after adding all fuel mix and supply methods
- Ercot: added today and latest supply

## v0.3.0 - Aug 3, 2022

- complete coverage of all methods for CAISO
- partial coverage for ERCOT, ISONE, PJM
- initial coverage for NYISO, MISO, SPP

## v0.2.0 - July 29, 2022

- Added `isodata.list_isos` and `isodata.get_iso`

## v0.1.0 - July 28, 2022

- Added `get_fuel_mix()` to all 7 isos
- Library structure<|MERGE_RESOLUTION|>--- conflicted
+++ resolved
@@ -9,15 +9,14 @@
   - This overlaps with the existing `spp.get_load_forecast` method, which we want to eventually remove in favor of these two methods.
 - Add support for operating reserves
 
-<<<<<<< HEAD
 ### EIA
 
 - Add support to specify facets in get_dataset
-=======
+
 ### ERCOT
 
 - Added initial support for using the ERCOT API
->>>>>>> f314559c
+
 
 ## v0.24.0 - Dec 27, 2023
 
