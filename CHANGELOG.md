--- conflicted
+++ resolved
@@ -2,11 +2,6 @@
 
 ## vNext
 
-<<<<<<< HEAD
-### EIA
-
-- Add `EIA.get_grid_monitor` dataset with hourly BA and Region emission data
-=======
 ### ERCOT
 
 - Support ECRS in ERCOT 60 Day DAM and SCED Reports
@@ -23,10 +18,10 @@
 
 ### EIA
 
+- Add `EIA.get_grid_monitor` dataset with hourly BA and Region emission data
 - Add wholesale petroleum and natural gas daily spot prices.
 - Add weekly spot prices and export totals for coal.
 - Add handler for hourly fuel type data
->>>>>>> 32fe684e
 
 ## v0.22.0 - July 3rd, 2023
 
