import pandas as pd
import pytest
from pandas.api.types import is_numeric_dtype

import isodata
from isodata import *
from isodata.base import FuelMix, GridStatus, ISOBase

all_isos = [MISO(), CAISO(), PJM(), Ercot(), SPP(), NYISO(), ISONE()]


<<<<<<< HEAD
def test_make_lmp_availability_df():
    isodata.utils.make_lmp_availability_table()


@pytest.mark.parametrize('iso', all_isos)
=======
@pytest.mark.parametrize("iso", all_isos)
>>>>>>> c5f553a9
def test_get_latest_fuel_mix(iso):
    print(iso)
    mix = iso.get_latest_fuel_mix()
    assert isinstance(mix, FuelMix)
    assert isinstance(mix.time, pd.Timestamp)
    assert isinstance(mix.mix, pd.DataFrame)
    assert len(mix.mix) > 0
    assert mix.iso == iso.name
    assert isinstance(repr(mix), str)


@pytest.mark.parametrize("iso", [ISONE(), NYISO(), CAISO(), PJM()])
def test_get_fuel_mix(iso):
    df = iso.get_fuel_mix_today()
    assert isinstance(df, pd.DataFrame)

    df = iso.get_fuel_mix_yesterday()
    assert isinstance(df, pd.DataFrame)


def test_list_isos():
    assert len(isodata.list_isos()) == 7


def test_get_iso():
    for iso in isodata.list_isos()["Id"].values:
        assert issubclass(isodata.get_iso(iso), ISOBase)


def test_get_iso_invalid():
    with pytest.raises(Exception) as e_info:
        isodata.get_iso("ISO DOESNT EXIST")


@pytest.mark.parametrize("iso", [CAISO(), Ercot()])
def test_get_latest_status(iso):
    status = iso.get_latest_status()
    assert isinstance(status, GridStatus)


@pytest.mark.parametrize("iso", [ISONE(), NYISO(), PJM(), CAISO()])
def test_get_historical_fuel_mix(iso):
    # date string works
    date_str = "04/03/2022"
    df = iso.get_historical_fuel_mix(date_str)
    assert isinstance(df, pd.DataFrame)
    assert df.loc[0]["Time"].strftime("%m/%d/%Y") == date_str
    assert df.loc[0]["Time"].tz is not None

    # timestamp object works
    date_obj = pd.to_datetime("2019/11/19")
    df = iso.get_historical_fuel_mix(date_obj)
    assert isinstance(df, pd.DataFrame)
    assert df.loc[0]["Time"].strftime("%Y%m%d") == date_obj.strftime("%Y%m%d")
    assert df.loc[0]["Time"].tz is not None

    # datetime object works
    date_obj = pd.to_datetime("2021/05/09").date()
    df = iso.get_historical_fuel_mix(date_obj)
    assert isinstance(df, pd.DataFrame)
    assert df.loc[0]["Time"].strftime("%Y%m%d") == date_obj.strftime("%Y%m%d")
    assert df.loc[0]["Time"].tz is not None


@pytest.mark.parametrize("iso", all_isos)
def test_get_latest_supply(iso):
    supply = iso.get_latest_supply()
    set(["time", "supply"]) == supply.keys()
    assert is_numeric_dtype(type(supply["supply"]))


@pytest.mark.parametrize("iso", [ISONE(), Ercot(), NYISO(), PJM(), CAISO()])
def test_get_supply_today(iso):
    # todo check that the date is right
    df = iso.get_supply_today()
    assert isinstance(df, pd.DataFrame)
    set(["Time", "Supply"]) == set(df.columns)
    assert is_numeric_dtype(df["Supply"])
    assert df.loc[0]["Time"].tz is not None


@pytest.mark.parametrize("iso", [ISONE(), NYISO(), PJM(), CAISO()])
def test_get_supply(iso):
    df = iso.get_supply_yesterday()
    assert isinstance(df, pd.DataFrame)

    date_str = "March 3, 2022"
    df = iso.get_historical_supply(date_str)
    assert isinstance(df, pd.DataFrame)
    assert set(["Time", "Supply"]) == set(df.columns)
    assert df.loc[0]["Time"].date() == isodata.utils._handle_date(date_str).date()
    assert is_numeric_dtype(df["Supply"])
    assert df.loc[0]["Time"].tz is not None


@pytest.mark.parametrize("iso", all_isos)
def test_get_demand_today(iso):
    df = iso.get_demand_today()
    assert isinstance(df, pd.DataFrame)
    assert set(["Time", "Demand"]) == set(df.columns)
    assert is_numeric_dtype(df["Demand"])
    assert isinstance(df.loc[0]["Time"], pd.Timestamp)
    assert df.loc[0]["Time"].tz is not None


@pytest.mark.parametrize("iso", [PJM(), NYISO(), Ercot(), ISONE(), CAISO()])
def test_get_demand_yesterday(iso):
    # todo check that the date is right
    df = iso.get_demand_yesterday()
    assert isinstance(df, pd.DataFrame)
    assert set(["Time", "Demand"]) == set(df.columns)
    assert is_numeric_dtype(df["Demand"])
    assert isinstance(df.loc[0]["Time"], pd.Timestamp)
    assert df.loc[0]["Time"].tz is not None


@pytest.mark.parametrize("iso", all_isos)
def test_get_latest_demand(iso):
    demand = iso.get_latest_demand()
    set(["time", "demand"]) == demand.keys()
    assert is_numeric_dtype(type(demand["demand"]))


@pytest.mark.parametrize("iso", [PJM(), NYISO(), ISONE(), CAISO()])
def test_get_historical_demand(iso):
    # pick a test date 2 weeks back
    test_date = (pd.Timestamp.now() - pd.Timedelta(days=14)).date()

    # date string works
    date_str = test_date.strftime("%Y%m%d")
    df = iso.get_historical_demand(date_str)
    assert isinstance(df, pd.DataFrame)
    assert set(["Time", "Demand"]) == set(df.columns)
    assert df.loc[0]["Time"].strftime("%Y%m%d") == date_str
    assert is_numeric_dtype(df["Demand"])

    # timestamp object works
    df = iso.get_historical_demand(test_date)
    assert isinstance(df, pd.DataFrame)
    assert set(["Time", "Demand"]) == set(df.columns)
    assert df.loc[0]["Time"].strftime("%Y%m%d") == test_date.strftime("%Y%m%d")
    assert is_numeric_dtype(df["Demand"])

    # datetime object works
    df = iso.get_historical_demand(test_date)
    assert isinstance(df, pd.DataFrame)
    assert set(["Time", "Demand"]) == set(df.columns)
<<<<<<< HEAD
    assert df.loc[0]["Time"].strftime('%Y%m%d') == test_date.strftime('%Y%m%d')


@pytest.mark.parametrize('test', [
    {
        CAISO(): {
            "markets": [CAISO.DAY_AHEAD_HOURLY, CAISO.REAL_TIME_15_MIN],
            "nodes": None
        },
    },
    {
        ISONE(): {
            # , ISONE.REAL_TIME_5_MIN
            "markets": [ISONE.DAY_AHEAD_HOURLY, ISONE.REAL_TIME_HOURLY],
            "nodes": "ALL"
        }
    },
    {
        NYISO(): {
            "markets": [NYISO.DAY_AHEAD_5_MIN, NYISO.REAL_TIME_5_MIN],
            "nodes": "ALL"
        }
    }
])
def test_get_historical_lmp(test):
    iso = list(test)[0]
    markets = test[iso]["markets"]
    nodes = test[iso]["nodes"]

    date_str = "20220722"
    for m in markets:
        print(iso.iso_id, m)
        hist = iso.get_historical_lmp(date_str, m, nodes=nodes)
        assert isinstance(hist, pd.DataFrame)
        yesterday = iso.get_lmp_yesterday(m, nodes=nodes)
        assert isinstance(yesterday, pd.DataFrame)


@pytest.mark.parametrize('test', [
    {
        CAISO(): {
            "markets": [CAISO.DAY_AHEAD_HOURLY, CAISO.REAL_TIME_15_MIN],
            "nodes": None
        },
    },
    {
        ISONE(): {
            "markets": [ISONE.REAL_TIME_5_MIN, ISONE.REAL_TIME_HOURLY],
            "nodes": "ALL"
        }
    },
    {
        MISO(): {
            "markets": [MISO.REAL_TIME_5_MIN, MISO.DAY_AHEAD_HOURLY],
            "nodes": "ALL"
        }
    },
    {
        NYISO(): {
            "markets": [NYISO.DAY_AHEAD_5_MIN, NYISO.REAL_TIME_5_MIN],
            "nodes": "ALL"
        }
    }
])
def test_get_latest_lmp(test):
    iso = list(test)[0]
    markets = test[iso]["markets"]
    nodes = test[iso]["nodes"]

    date_str = "20220722"
    for m in markets:
        print(iso.iso_id, m)
        latest = iso.get_latest_lmp(m, nodes=nodes)
        assert isinstance(latest, pd.DataFrame)


@pytest.mark.parametrize('test', [
    {
        CAISO(): {
            "markets": [CAISO.REAL_TIME_15_MIN],
            "nodes": None
        },
    },
    {
        ISONE(): {
            "markets": [ISONE.DAY_AHEAD_HOURLY, ISONE.REAL_TIME_5_MIN],
            "nodes": "ALL"
        }
    },
    {
        NYISO(): {
            "markets": [NYISO.DAY_AHEAD_5_MIN, NYISO.REAL_TIME_5_MIN],
            "nodes": "ALL"
        }
    }
])
def test_get_lmp_today(test):
    iso = list(test)[0]
    markets = test[iso]["markets"]
    nodes = test[iso]["nodes"]

    for m in markets:
        today = iso.get_lmp_today(m, nodes=nodes)
        assert isinstance(today, pd.DataFrame)
=======
    assert df.loc[0]["Time"].strftime("%Y%m%d") == test_date.strftime("%Y%m%d")
    assert is_numeric_dtype(df["Demand"])
>>>>>>> c5f553a9
<|MERGE_RESOLUTION|>--- conflicted
+++ resolved
@@ -9,15 +9,11 @@
 all_isos = [MISO(), CAISO(), PJM(), Ercot(), SPP(), NYISO(), ISONE()]
 
 
-<<<<<<< HEAD
 def test_make_lmp_availability_df():
     isodata.utils.make_lmp_availability_table()
 
 
-@pytest.mark.parametrize('iso', all_isos)
-=======
-@pytest.mark.parametrize("iso", all_isos)
->>>>>>> c5f553a9
+@pytest.mark.parametrize("iso", all_isos)
 def test_get_latest_fuel_mix(iso):
     print(iso)
     mix = iso.get_latest_fuel_mix()
@@ -165,31 +161,34 @@
     df = iso.get_historical_demand(test_date)
     assert isinstance(df, pd.DataFrame)
     assert set(["Time", "Demand"]) == set(df.columns)
-<<<<<<< HEAD
-    assert df.loc[0]["Time"].strftime('%Y%m%d') == test_date.strftime('%Y%m%d')
-
-
-@pytest.mark.parametrize('test', [
-    {
-        CAISO(): {
-            "markets": [CAISO.DAY_AHEAD_HOURLY, CAISO.REAL_TIME_15_MIN],
-            "nodes": None
-        },
-    },
-    {
-        ISONE(): {
-            # , ISONE.REAL_TIME_5_MIN
-            "markets": [ISONE.DAY_AHEAD_HOURLY, ISONE.REAL_TIME_HOURLY],
-            "nodes": "ALL"
-        }
-    },
-    {
-        NYISO(): {
-            "markets": [NYISO.DAY_AHEAD_5_MIN, NYISO.REAL_TIME_5_MIN],
-            "nodes": "ALL"
-        }
-    }
-])
+    assert df.loc[0]["Time"].strftime("%Y%m%d") == test_date.strftime("%Y%m%d")
+    assert is_numeric_dtype(df["Demand"])
+
+
+@pytest.mark.parametrize(
+    "test",
+    [
+        {
+            CAISO(): {
+                "markets": [CAISO.DAY_AHEAD_HOURLY, CAISO.REAL_TIME_15_MIN],
+                "nodes": None,
+            },
+        },
+        {
+            ISONE(): {
+                # , ISONE.REAL_TIME_5_MIN
+                "markets": [ISONE.DAY_AHEAD_HOURLY, ISONE.REAL_TIME_HOURLY],
+                "nodes": "ALL",
+            },
+        },
+        {
+            NYISO(): {
+                "markets": [NYISO.DAY_AHEAD_5_MIN, NYISO.REAL_TIME_5_MIN],
+                "nodes": "ALL",
+            },
+        },
+    ],
+)
 def test_get_historical_lmp(test):
     iso = list(test)[0]
     markets = test[iso]["markets"]
@@ -204,32 +203,35 @@
         assert isinstance(yesterday, pd.DataFrame)
 
 
-@pytest.mark.parametrize('test', [
-    {
-        CAISO(): {
-            "markets": [CAISO.DAY_AHEAD_HOURLY, CAISO.REAL_TIME_15_MIN],
-            "nodes": None
-        },
-    },
-    {
-        ISONE(): {
-            "markets": [ISONE.REAL_TIME_5_MIN, ISONE.REAL_TIME_HOURLY],
-            "nodes": "ALL"
-        }
-    },
-    {
-        MISO(): {
-            "markets": [MISO.REAL_TIME_5_MIN, MISO.DAY_AHEAD_HOURLY],
-            "nodes": "ALL"
-        }
-    },
-    {
-        NYISO(): {
-            "markets": [NYISO.DAY_AHEAD_5_MIN, NYISO.REAL_TIME_5_MIN],
-            "nodes": "ALL"
-        }
-    }
-])
+@pytest.mark.parametrize(
+    "test",
+    [
+        {
+            CAISO(): {
+                "markets": [CAISO.DAY_AHEAD_HOURLY, CAISO.REAL_TIME_15_MIN],
+                "nodes": None,
+            },
+        },
+        {
+            ISONE(): {
+                "markets": [ISONE.REAL_TIME_5_MIN, ISONE.REAL_TIME_HOURLY],
+                "nodes": "ALL",
+            },
+        },
+        {
+            MISO(): {
+                "markets": [MISO.REAL_TIME_5_MIN, MISO.DAY_AHEAD_HOURLY],
+                "nodes": "ALL",
+            },
+        },
+        {
+            NYISO(): {
+                "markets": [NYISO.DAY_AHEAD_5_MIN, NYISO.REAL_TIME_5_MIN],
+                "nodes": "ALL",
+            },
+        },
+    ],
+)
 def test_get_latest_lmp(test):
     iso = list(test)[0]
     markets = test[iso]["markets"]
@@ -242,26 +244,26 @@
         assert isinstance(latest, pd.DataFrame)
 
 
-@pytest.mark.parametrize('test', [
-    {
-        CAISO(): {
-            "markets": [CAISO.REAL_TIME_15_MIN],
-            "nodes": None
-        },
-    },
-    {
-        ISONE(): {
-            "markets": [ISONE.DAY_AHEAD_HOURLY, ISONE.REAL_TIME_5_MIN],
-            "nodes": "ALL"
-        }
-    },
-    {
-        NYISO(): {
-            "markets": [NYISO.DAY_AHEAD_5_MIN, NYISO.REAL_TIME_5_MIN],
-            "nodes": "ALL"
-        }
-    }
-])
+@pytest.mark.parametrize(
+    "test",
+    [
+        {
+            CAISO(): {"markets": [CAISO.REAL_TIME_15_MIN], "nodes": None},
+        },
+        {
+            ISONE(): {
+                "markets": [ISONE.DAY_AHEAD_HOURLY, ISONE.REAL_TIME_5_MIN],
+                "nodes": "ALL",
+            },
+        },
+        {
+            NYISO(): {
+                "markets": [NYISO.DAY_AHEAD_5_MIN, NYISO.REAL_TIME_5_MIN],
+                "nodes": "ALL",
+            },
+        },
+    ],
+)
 def test_get_lmp_today(test):
     iso = list(test)[0]
     markets = test[iso]["markets"]
@@ -269,8 +271,4 @@
 
     for m in markets:
         today = iso.get_lmp_today(m, nodes=nodes)
-        assert isinstance(today, pd.DataFrame)
-=======
-    assert df.loc[0]["Time"].strftime("%Y%m%d") == test_date.strftime("%Y%m%d")
-    assert is_numeric_dtype(df["Demand"])
->>>>>>> c5f553a9
+        assert isinstance(today, pd.DataFrame)