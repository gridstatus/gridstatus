--- conflicted
+++ resolved
@@ -85,12 +85,6 @@
     assert (hist.groupby("Location")["Time"].count() == 48).all()
 
     # span calendar year
-<<<<<<< HEAD
-    end = pd.Timestamp.now().normalize()
-    start = end - pd.Timedelta(days=1)
-
-=======
->>>>>>> 299f43fa
     hist = iso.get_historical_lmp(
         start="2018-12-31",
         end="2019-01-02",
@@ -113,14 +107,9 @@
     check_lmp_columns(hist, m)
 
     # all standard
-<<<<<<< HEAD
-    end = pd.Timestamp.now().normalize() - pd.Timedelta(days=1)
-    start = end - pd.Timedelta(days=2)
-=======
     # move a few days back to avoid late published data
     end = pd.Timestamp.now() - pd.Timedelta(days=4)
     start = end - pd.Timedelta(days=1)
->>>>>>> 299f43fa
 
     hist = iso.get_historical_lmp(
         start=start,
